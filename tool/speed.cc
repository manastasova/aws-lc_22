--- conflicted
+++ resolved
@@ -1633,17 +1633,13 @@
      !SpeedHash(EVP_sha256(), "SHA-256", selected) ||
      !SpeedHash(EVP_sha384(), "SHA-384", selected) ||
      !SpeedHash(EVP_sha512(), "SHA-512", selected) ||
-<<<<<<< HEAD
+     // OpenSSL 1.0 doesn't support SHA3.
+#if !defined(OPENSSL_1_0_BENCHMARK)
      !SpeedHash(EVP_sha3_224(), "SHA3-224", selected) ||
      !SpeedHash(EVP_sha3_256(), "SHA3-256", selected) ||
      !SpeedHash(EVP_sha3_384(), "SHA3-384", selected) ||
      !SpeedHash(EVP_sha3_512(), "SHA3-512", selected) ||
-=======
-     // OpenSSL 1.0 doesn't support SHA3.
-#if !defined(OPENSSL_1_0_BENCHMARK)
-     !SpeedHash(EVP_sha3_256(), "SHA3-256", selected) ||
-#endif
->>>>>>> 310d582c
+#endif
      !SpeedHmac(EVP_md5(), "HMAC-MD5", selected) ||
      !SpeedHmac(EVP_sha1(), "HMAC-SHA1", selected) ||
      !SpeedHmac(EVP_sha256(), "HMAC-SHA256", selected) ||
