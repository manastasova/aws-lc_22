/* Copyright (c) 2014, Google Inc.
 *
 * Permission to use, copy, modify, and/or distribute this software for any
 * purpose with or without fee is hereby granted, provided that the above
 * copyright notice and this permission notice appear in all copies.
 *
 * THE SOFTWARE IS PROVIDED "AS IS" AND THE AUTHOR DISCLAIMS ALL WARRANTIES
 * WITH REGARD TO THIS SOFTWARE INCLUDING ALL IMPLIED WARRANTIES OF
 * MERCHANTABILITY AND FITNESS. IN NO EVENT SHALL THE AUTHOR BE LIABLE FOR ANY
 * SPECIAL, DIRECT, INDIRECT, OR CONSEQUENTIAL DAMAGES OR ANY DAMAGES
 * WHATSOEVER RESULTING FROM LOSS OF USE, DATA OR PROFITS, WHETHER IN AN ACTION
 * OF CONTRACT, NEGLIGENCE OR OTHER TORTIOUS ACTION, ARISING OUT OF OR IN
 * CONNECTION WITH THE USE OR PERFORMANCE OF THIS SOFTWARE. */

#include <algorithm>
#include <functional>
#include <memory>
#include <string>
#include <vector>

#include <assert.h>
#include <errno.h>
#include <stdint.h>
#include <stdlib.h>
#include <string.h>

<<<<<<< HEAD
#include "internal.h"

#if !defined(OPENSSL_BENCHMARK)
#include "bssl_bm.h"
#else
#include "ossl_bm.h"
#endif
=======
#include <openssl/aead.h>
#include <openssl/aes.h>
#include <openssl/base64.h>
#include <openssl/bn.h>
#include <openssl/curve25519.h>
#include <openssl/crypto.h>
#include <openssl/digest.h>
#include <openssl/err.h>
#include <openssl/ec.h>
#include <openssl/ecdsa.h>
#include <openssl/ec_key.h>
#include <openssl/evp.h>
#include <openssl/hrss.h>
#include <openssl/mem.h>
#include <openssl/nid.h>
#include <openssl/rand.h>
#include <openssl/rsa.h>
#include <openssl/siphash.h>
#include <openssl/trust_token.h>
>>>>>>> c7a3c465

#if defined(OPENSSL_WINDOWS)
OPENSSL_MSVC_PRAGMA(warning(push, 3))
#include <windows.h>
OPENSSL_MSVC_PRAGMA(warning(pop))
#elif defined(OPENSSL_APPLE)
#include <sys/time.h>
#else
#include <time.h>
#endif

static inline void *BM_memset(void *dst, int c, size_t n) {
  if (n == 0) {
    return dst;
  }

  return memset(dst, c, n);
}

// g_print_json is true if printed output is JSON formatted.
static bool g_print_json = false;

// TimeResults represents the results of benchmarking a function.
struct TimeResults {
  // num_calls is the number of function calls done in the time period.
  unsigned num_calls;
  // us is the number of microseconds that elapsed in the time period.
  unsigned us;

  void Print(const std::string &description) const {
    if (g_print_json) {
      PrintJSON(description);
    } else {
      printf("Did %u %s operations in %uus (%.1f ops/sec)\n", num_calls,
             description.c_str(), us,
             (static_cast<double>(num_calls) / us) * 1000000);
    }
  }

  void PrintWithBytes(const std::string &description,
                      size_t bytes_per_call) const {
    if (g_print_json) {
      PrintJSON(description, bytes_per_call);
    } else {
      printf("Did %u %s operations in %uus (%.1f ops/sec): %.1f MB/s\n",
             num_calls, description.c_str(), us,
             (static_cast<double>(num_calls) / us) * 1000000,
             static_cast<double>(bytes_per_call * num_calls) / us);
    }
  }

 private:
  void PrintJSON(const std::string &description,
                 size_t bytes_per_call = 0) const {
    if (first_json_printed) {
      puts(",");
    }

    printf("{\"description\": \"%s\", \"numCalls\": %u, \"microseconds\": %u",
           description.c_str(), num_calls, us);

    if (bytes_per_call > 0) {
      printf(", \"bytesPerCall\": %zu", bytes_per_call);
    }

    printf("}");
    first_json_printed = true;
  }

  // first_json_printed is true if |g_print_json| is true and the first item in
  // the JSON results has been printed already. This is used to handle the
  // commas between each item in the result list.
  static bool first_json_printed;
};

bool TimeResults::first_json_printed = false;

#if defined(OPENSSL_WINDOWS)
static uint64_t time_now() { return GetTickCount64() * 1000; }
#elif defined(OPENSSL_APPLE)
static uint64_t time_now() {
  struct timeval tv;
  uint64_t ret;

  gettimeofday(&tv, NULL);
  ret = tv.tv_sec;
  ret *= 1000000;
  ret += tv.tv_usec;
  return ret;
}
#else
static uint64_t time_now() {
  struct timespec ts;
  clock_gettime(CLOCK_MONOTONIC, &ts);

  uint64_t ret = ts.tv_sec;
  ret *= 1000000;
  ret += ts.tv_nsec / 1000;
  return ret;
}
#endif

static uint64_t g_timeout_seconds = 1;
static std::vector<size_t> g_chunk_lengths = {16, 256, 1350, 8192, 16384};

static bool TimeFunction(TimeResults *results, std::function<bool()> func) {
  // total_us is the total amount of time that we'll aim to measure a function
  // for.
  const uint64_t total_us = g_timeout_seconds * 1000000;
  uint64_t start = time_now(), now, delta;
  unsigned done = 0, iterations_between_time_checks;

  if (!func()) {
    return false;
  }
  now = time_now();
  delta = now - start;
  if (delta == 0) {
    iterations_between_time_checks = 250;
  } else {
    // Aim for about 100ms between time checks.
    iterations_between_time_checks =
        static_cast<double>(100000) / static_cast<double>(delta);
    if (iterations_between_time_checks > 1000) {
      iterations_between_time_checks = 1000;
    } else if (iterations_between_time_checks < 1) {
      iterations_between_time_checks = 1;
    }
  }

  for (;;) {
    for (unsigned i = 0; i < iterations_between_time_checks; i++) {
      if (!func()) {
        return false;
      }
      done++;
    }

    now = time_now();
    if (now - start > total_us) {
      break;
    }
  }

  results->us = now - start;
  results->num_calls = done;
  return true;
}

static bool SpeedRSA(const std::string &selected) {
  if (!selected.empty() && selected.find("RSA") == std::string::npos) {
    return true;
  }

  static const struct {
    const char *name;
    const uint8_t *key;
    const size_t key_len;
  } kRSAKeys[] = {
    {"RSA 2048", kDERRSAPrivate2048, kDERRSAPrivate2048Len},
    {"RSA 4096", kDERRSAPrivate4096, kDERRSAPrivate4096Len},
  };

  for(unsigned i = 0; i < BM_ARRAY_SIZE(kRSAKeys); i++) {
    const std::string name = kRSAKeys[i].name;

    // d2i_RSAPrivateKey expects to be able to modify the input pointer as it parses the input data and we don't want it
    // to modify the original |*key| data. Therefore create a new temp variable that points to the same data and pass
    // in the reference to it. As a sanity check make sure |input_key| points to the end of the |*key|.
    const uint8_t *input_key = kRSAKeys[i].key;
    BM_NAMESPACE::UniquePtr<RSA> key(d2i_RSAPrivateKey(NULL, &input_key, (long) kRSAKeys[i].key_len));
    if (key == nullptr) {
      fprintf(stderr, "Failed to parse %s key.\n", name.c_str());
      ERR_print_errors_fp(stderr);
      return false;
    }

    std::unique_ptr<uint8_t[]> sig(new uint8_t[RSA_size(key.get())]);
    const uint8_t fake_sha256_hash[32] = {0};
    unsigned sig_len;

    TimeResults results;
    if (!TimeFunction(&results,
                      [&key, &sig, &fake_sha256_hash, &sig_len]() -> bool {
          // Usually during RSA signing we're using a long-lived |RSA| that has
          // already had all of its |BN_MONT_CTX|s constructed, so it makes
          // sense to use |key| directly here.
          return RSA_sign(NID_sha256, fake_sha256_hash, sizeof(fake_sha256_hash),
                          sig.get(), &sig_len, key.get());
        })) {
      fprintf(stderr, "RSA_sign failed.\n");
      ERR_print_errors_fp(stderr);
      return false;
    }
    results.Print(name + " signing");

    if (!TimeFunction(&results,
                      [&key, &fake_sha256_hash, &sig, sig_len]() -> bool {
          return RSA_verify(
              NID_sha256, fake_sha256_hash, sizeof(fake_sha256_hash),
              sig.get(), sig_len, key.get());
        })) {
      fprintf(stderr, "RSA_verify failed.\n");
      ERR_print_errors_fp(stderr);
      return false;
    }
    results.Print(name + " verify (same key)");

    if (!TimeFunction(&results,
                      [&key, &fake_sha256_hash, &sig, sig_len]() -> bool {
          // Usually during RSA verification we have to parse an RSA key from a
          // certificate or similar, in which case we'd need to construct a new
          // RSA key, with a new |BN_MONT_CTX| for the public modulus. If we
          // were to use |key| directly instead, then these costs wouldn't be
          // accounted for.
          BM_NAMESPACE::UniquePtr<RSA> verify_key(RSA_new());
          if (!verify_key) {
            return false;
          }
          const BIGNUM *temp_n = NULL;
          const BIGNUM *temp_e = NULL;

          RSA_get0_key(key.get(), &temp_n, &temp_e, NULL);
          RSA_set0_key(verify_key.get(), BN_dup(temp_n), BN_dup(temp_e), NULL);

          return RSA_verify(NID_sha256, fake_sha256_hash,
                            sizeof(fake_sha256_hash), sig.get(), sig_len,
                            verify_key.get());
        })) {
      fprintf(stderr, "RSA_verify failed.\n");
      ERR_print_errors_fp(stderr);
      return false;
    }
    results.Print(name + " verify (fresh key)");

    if (!TimeFunction(&results, [&]() -> bool {
          return bssl::UniquePtr<RSA>(RSA_private_key_from_bytes(
                     kRSAKeys[i].key, kRSAKeys[i].key_len)) != nullptr;
        })) {
      fprintf(stderr, "Failed to parse %s key.\n", name.c_str());
      ERR_print_errors_fp(stderr);
      return false;
    }
    results.Print(name + " private key parse");
  }

  return true;
}

static bool SpeedRSAKeyGen(const std::string &selected) {
  // Don't run this by default because it's so slow.
  if (selected != "RSAKeyGen") {
    return true;
  }

  BM_NAMESPACE::UniquePtr<BIGNUM> e(BN_new());
  if (!BN_set_word(e.get(), 65537)) {
    return false;
  }

  const std::vector<int> kSizes = {2048, 3072, 4096};
  for (int size : kSizes) {
    const uint64_t start = time_now();
    unsigned num_calls = 0;
    unsigned us;
    std::vector<unsigned> durations;

    for (;;) {
      BM_NAMESPACE::UniquePtr<RSA> rsa(RSA_new());

      const uint64_t iteration_start = time_now();
      if (!RSA_generate_key_ex(rsa.get(), size, e.get(), nullptr)) {
        fprintf(stderr, "RSA_generate_key_ex failed.\n");
        ERR_print_errors_fp(stderr);
        return false;
      }
      const uint64_t iteration_end = time_now();

      num_calls++;
      durations.push_back(iteration_end - iteration_start);

      us = iteration_end - start;
      if (us > 30 * 1000000 /* 30 secs */) {
        break;
      }
    }

    std::sort(durations.begin(), durations.end());
    const std::string description =
        std::string("RSA ") + std::to_string(size) + std::string(" key-gen");
    const TimeResults results = {num_calls, us};
    results.Print(description);
    const size_t n = durations.size();
    assert(n > 0);

    // Distribution information is useful, but doesn't fit into the standard
    // format used by |g_print_json|.
    if (!g_print_json) {
      // |min| and |max| must be stored in temporary variables to avoid an MSVC
      // bug on x86. There, size_t is a typedef for unsigned, but MSVC's printf
      // warning tries to retain the distinction and suggest %zu for size_t
      // instead of %u. It gets confused if std::vector<unsigned> and
      // std::vector<size_t> are both instantiated. Being typedefs, the two
      // instantiations are identical, which somehow breaks the size_t vs
      // unsigned metadata.
      unsigned min = durations[0];
      unsigned median = n & 1 ? durations[n / 2]
                              : (durations[n / 2 - 1] + durations[n / 2]) / 2;
      unsigned max = durations[n - 1];
      printf("  min: %uus, median: %uus, max: %uus\n", min, median, max);
    }
  }

  return true;
}

static std::string ChunkLenSuffix(size_t chunk_len) {
  char buf[32];
  snprintf(buf, sizeof(buf), " (%zu byte%s)", chunk_len,
           chunk_len != 1 ? "s" : "");
  return buf;
}

#if !defined(OPENSSL_BENCHMARK)
static bool SpeedAEADChunk(const EVP_AEAD *aead, std::string name,
                           size_t chunk_len, size_t ad_len,
                           evp_aead_direction_t direction) {
  static const unsigned kAlignment = 16;

  name += ChunkLenSuffix(chunk_len);
  BM_NAMESPACE::ScopedEVP_AEAD_CTX ctx;
  const size_t key_len = EVP_AEAD_key_length(aead);
  const size_t nonce_len = EVP_AEAD_nonce_length(aead);
  const size_t overhead_len = EVP_AEAD_max_overhead(aead);

  std::unique_ptr<uint8_t[]> key(new uint8_t[key_len]);
  BM_memset(key.get(), 0, key_len);
  std::unique_ptr<uint8_t[]> nonce(new uint8_t[nonce_len]);
  BM_memset(nonce.get(), 0, nonce_len);
  std::unique_ptr<uint8_t[]> in_storage(new uint8_t[chunk_len + kAlignment]);
  // N.B. for EVP_AEAD_CTX_seal_scatter the input and output buffers may be the
  // same size. However, in the direction == evp_aead_open case we still use
  // non-scattering seal, hence we add overhead_len to the size of this buffer.
  std::unique_ptr<uint8_t[]> out_storage(
      new uint8_t[chunk_len + overhead_len + kAlignment]);
  std::unique_ptr<uint8_t[]> in2_storage(
      new uint8_t[chunk_len + overhead_len + kAlignment]);
  std::unique_ptr<uint8_t[]> ad(new uint8_t[ad_len]);
  BM_memset(ad.get(), 0, ad_len);
  std::unique_ptr<uint8_t[]> tag_storage(
      new uint8_t[overhead_len + kAlignment]);

  uint8_t *const in =
      static_cast<uint8_t *>(align_pointer(in_storage.get(), kAlignment));
  OPENSSL_memset(in, 0, chunk_len);
  uint8_t *const out =
      static_cast<uint8_t *>(align_pointer(out_storage.get(), kAlignment));
  OPENSSL_memset(out, 0, chunk_len + overhead_len);
  uint8_t *const tag =
      static_cast<uint8_t *>(align_pointer(tag_storage.get(), kAlignment));
  OPENSSL_memset(tag, 0, overhead_len);
  uint8_t *const in2 =
      static_cast<uint8_t *>(align_pointer(in2_storage.get(), kAlignment));

  if (!EVP_AEAD_CTX_init_with_direction(ctx.get(), aead, key.get(), key_len,
                                        EVP_AEAD_DEFAULT_TAG_LENGTH,
                                        evp_aead_seal)) {
    fprintf(stderr, "Failed to create EVP_AEAD_CTX.\n");
    ERR_print_errors_fp(stderr);
    return false;
  }

  TimeResults results;
  if (direction == evp_aead_seal) {
    if (!TimeFunction(&results,
                      [chunk_len, nonce_len, ad_len, overhead_len, in, out, tag,
                       &ctx, &nonce, &ad]() -> bool {
                        size_t tag_len;
                        return EVP_AEAD_CTX_seal_scatter(
                            ctx.get(), out, tag, &tag_len, overhead_len,
                            nonce.get(), nonce_len, in, chunk_len, nullptr, 0,
                            ad.get(), ad_len);
                      })) {
      fprintf(stderr, "EVP_AEAD_CTX_seal failed.\n");
      ERR_print_errors_fp(stderr);
      return false;
    }
  } else {
    size_t out_len;
    EVP_AEAD_CTX_seal(ctx.get(), out, &out_len, chunk_len + overhead_len,
                      nonce.get(), nonce_len, in, chunk_len, ad.get(), ad_len);

    ctx.Reset();
    if (!EVP_AEAD_CTX_init_with_direction(ctx.get(), aead, key.get(), key_len,
                                          EVP_AEAD_DEFAULT_TAG_LENGTH,
                                          evp_aead_open)) {
      fprintf(stderr, "Failed to create EVP_AEAD_CTX.\n");
      ERR_print_errors_fp(stderr);
      return false;
    }

    if (!TimeFunction(&results,
                      [chunk_len, overhead_len, nonce_len, ad_len, in2, out,
                       out_len, &ctx, &nonce, &ad]() -> bool {
                        size_t in2_len;
                        // N.B. EVP_AEAD_CTX_open_gather is not implemented for
                        // all AEADs.
                        return EVP_AEAD_CTX_open(ctx.get(), in2, &in2_len,
                                                 chunk_len + overhead_len,
                                                 nonce.get(), nonce_len, out,
                                                 out_len, ad.get(), ad_len);
                      })) {
      fprintf(stderr, "EVP_AEAD_CTX_open failed.\n");
      ERR_print_errors_fp(stderr);
      return false;
    }
  }

  results.PrintWithBytes(
      name + (direction == evp_aead_seal ? " seal" : " open"), chunk_len);
  return true;
}

static bool SpeedAEAD(const EVP_AEAD *aead, const std::string &name,
                      size_t ad_len, const std::string &selected) {
  if (!selected.empty() && name.find(selected) == std::string::npos) {
    return true;
  }

  for (size_t chunk_len : g_chunk_lengths) {
    if (!SpeedAEADChunk(aead, name, chunk_len, ad_len, evp_aead_seal)) {
      return false;
    }
  }
  return true;
}

static bool SpeedAEADOpen(const EVP_AEAD *aead, const std::string &name,
                          size_t ad_len, const std::string &selected) {
  if (!selected.empty() && name.find(selected) == std::string::npos) {
    return true;
  }

  for (size_t chunk_len : g_chunk_lengths) {
    if (!SpeedAEADChunk(aead, name, chunk_len, ad_len, evp_aead_open)) {
      return false;
    }
  }

  return true;
}
#endif

static bool SpeedAESBlock(const std::string &name, unsigned bits,
                          const std::string &selected) {
  if (!selected.empty() && name.find(selected) == std::string::npos) {
    return true;
  }

  static const uint8_t kZero[32] = {0};

  {
    TimeResults results;
    if (!TimeFunction(&results, [&]() -> bool {
          AES_KEY key;
          return AES_set_encrypt_key(kZero, bits, &key) == 0;
        })) {
      fprintf(stderr, "AES_set_encrypt_key failed.\n");
      return false;
    }
    results.Print(name + " encrypt setup");
  }

  {
    AES_KEY key;
    if (AES_set_encrypt_key(kZero, bits, &key) != 0) {
      return false;
    }
    uint8_t block[16] = {0};
    TimeResults results;
    if (!TimeFunction(&results, [&]() -> bool {
          AES_encrypt(block, block, &key);
          return true;
        })) {
      fprintf(stderr, "AES_encrypt failed.\n");
      return false;
    }
    results.Print(name + " encrypt");
  }

  {
    TimeResults results;
    if (!TimeFunction(&results, [&]() -> bool {
          AES_KEY key;
          return AES_set_decrypt_key(kZero, bits, &key) == 0;
        })) {
      fprintf(stderr, "AES_set_decrypt_key failed.\n");
      return false;
    }
    results.Print(name + " decrypt setup");
  }

  {
    AES_KEY key;
    if (AES_set_decrypt_key(kZero, bits, &key) != 0) {
      return false;
    }
    uint8_t block[16] = {0};
    TimeResults results;
    if (!TimeFunction(&results, [&]() -> bool {
          AES_decrypt(block, block, &key);
          return true;
        })) {
      fprintf(stderr, "AES_decrypt failed.\n");
      return false;
    }
    results.Print(name + " decrypt");
  }

  return true;
}

static bool SpeedHashChunk(const EVP_MD *md, std::string name,
                           size_t chunk_len) {
<<<<<<< HEAD
  BM_NAMESPACE::UniquePtr<EVP_MD_CTX> ctx(EVP_MD_CTX_new());
  uint8_t scratch[16384];
=======
  bssl::ScopedEVP_MD_CTX ctx;
  uint8_t input[16384] = {0};
>>>>>>> c7a3c465

  if (chunk_len > sizeof(input)) {
    return false;
  }

  name += ChunkLenSuffix(chunk_len);
  TimeResults results;
  if (!TimeFunction(&results, [&ctx, md, chunk_len, &input]() -> bool {
        uint8_t digest[EVP_MAX_MD_SIZE];
        unsigned int md_len;

        return EVP_DigestInit_ex(ctx.get(), md, NULL /* ENGINE */) &&
               EVP_DigestUpdate(ctx.get(), input, chunk_len) &&
               EVP_DigestFinal_ex(ctx.get(), digest, &md_len);
      })) {
    fprintf(stderr, "EVP_DigestInit_ex failed.\n");
    ERR_print_errors_fp(stderr);
    return false;
  }

  results.PrintWithBytes(name, chunk_len);
  return true;
}

static bool SpeedHash(const EVP_MD *md, const std::string &name,
                      const std::string &selected) {
  if (!selected.empty() && name.find(selected) == std::string::npos) {
    return true;
  }

  for (size_t chunk_len : g_chunk_lengths) {
    if (!SpeedHashChunk(md, name, chunk_len)) {
      return false;
    }
  }

  return true;
}

static bool SpeedRandomChunk(std::string name, size_t chunk_len) {
  uint8_t scratch[16384];

  if (chunk_len > sizeof(scratch)) {
    return false;
  }

  name += ChunkLenSuffix(chunk_len);
  TimeResults results;
  if (!TimeFunction(&results, [chunk_len, &scratch]() -> bool {
        RAND_bytes(scratch, chunk_len);
        return true;
      })) {
    return false;
  }

  results.PrintWithBytes(name, chunk_len);
  return true;
}

static bool SpeedRandom(const std::string &selected) {
  if (!selected.empty() && selected != "RNG") {
    return true;
  }

  for (size_t chunk_len : g_chunk_lengths) {
    if (!SpeedRandomChunk("RNG", chunk_len)) {
      return false;
    }
  }

  return true;
}

static bool SpeedECDHCurve(const std::string &name, int nid,
                           const std::string &selected) {
  if (!selected.empty() && name.find(selected) == std::string::npos) {
    return true;
  }

  BM_NAMESPACE::UniquePtr<EC_KEY> peer_key(EC_KEY_new_by_curve_name(nid));
  if (!peer_key ||
      !EC_KEY_generate_key(peer_key.get())) {
    return false;
  }

  size_t peer_value_len = EC_POINT_point2oct(
      EC_KEY_get0_group(peer_key.get()), EC_KEY_get0_public_key(peer_key.get()),
      POINT_CONVERSION_UNCOMPRESSED, nullptr, 0, nullptr);
  if (peer_value_len == 0) {
    return false;
  }
  std::unique_ptr<uint8_t[]> peer_value(new uint8_t[peer_value_len]);
  peer_value_len = EC_POINT_point2oct(
      EC_KEY_get0_group(peer_key.get()), EC_KEY_get0_public_key(peer_key.get()),
      POINT_CONVERSION_UNCOMPRESSED, peer_value.get(), peer_value_len, nullptr);
  if (peer_value_len == 0) {
    return false;
  }

  TimeResults results;
  if (!TimeFunction(&results, [nid, peer_value_len, &peer_value]() -> bool {
        BM_NAMESPACE::UniquePtr<EC_KEY> key(EC_KEY_new_by_curve_name(nid));
        if (!key ||
            !EC_KEY_generate_key(key.get())) {
          return false;
        }
        const EC_GROUP *const group = EC_KEY_get0_group(key.get());
        BM_NAMESPACE::UniquePtr<EC_POINT> point(EC_POINT_new(group));
        BM_NAMESPACE::UniquePtr<EC_POINT> peer_point(EC_POINT_new(group));
        BM_NAMESPACE::UniquePtr<BN_CTX> ctx(BN_CTX_new());
        BM_NAMESPACE::UniquePtr<BIGNUM> x(BN_new());
        if (!point || !peer_point || !ctx || !x ||
            !EC_POINT_oct2point(group, peer_point.get(), peer_value.get(),
                                peer_value_len, ctx.get()) ||
            !EC_POINT_mul(group, point.get(), nullptr, peer_point.get(),
                          EC_KEY_get0_private_key(key.get()), ctx.get()) ||
            !EC_POINT_get_affine_coordinates_GFp(group, point.get(), x.get(),
                                                 nullptr, ctx.get())) {
          return false;
        }

        return true;
      })) {
    return false;
  }

  results.Print(name);
  return true;
}

static bool SpeedECDSACurve(const std::string &name, int nid,
                            const std::string &selected) {
  if (!selected.empty() && name.find(selected) == std::string::npos) {
    return true;
  }

  BM_NAMESPACE::UniquePtr<EC_KEY> key(EC_KEY_new_by_curve_name(nid));
  if (!key ||
      !EC_KEY_generate_key(key.get())) {
    return false;
  }

  uint8_t signature[256];
  if (BM_ECDSA_size(key.get()) > sizeof(signature)) {
    return false;
  }
  uint8_t digest[20];
  BM_memset(digest, 42, sizeof(digest));
  unsigned sig_len;

  TimeResults results;
  if (!TimeFunction(&results, [&key, &signature, &digest, &sig_len]() -> bool {
        return ECDSA_sign(0, digest, sizeof(digest), signature, &sig_len,
                          key.get()) == 1;
      })) {
    return false;
  }

  results.Print(name + " signing");

  if (!TimeFunction(&results, [&key, &signature, &digest, sig_len]() -> bool {
        return ECDSA_verify(0, digest, sizeof(digest), signature, sig_len,
                            key.get()) == 1;
      })) {
    return false;
  }

  results.Print(name + " verify");

  return true;
}

static bool SpeedECDH(const std::string &selected) {
  return SpeedECDHCurve("ECDH P-224", NID_secp224r1, selected) &&
         SpeedECDHCurve("ECDH P-256", NID_X9_62_prime256v1, selected) &&
         SpeedECDHCurve("ECDH P-384", NID_secp384r1, selected) &&
         SpeedECDHCurve("ECDH P-521", NID_secp521r1, selected);
}

static bool SpeedECDSA(const std::string &selected) {
  return SpeedECDSACurve("ECDSA P-224", NID_secp224r1, selected) &&
         SpeedECDSACurve("ECDSA P-256", NID_X9_62_prime256v1, selected) &&
         SpeedECDSACurve("ECDSA P-384", NID_secp384r1, selected) &&
         SpeedECDSACurve("ECDSA P-521", NID_secp521r1, selected);
}

#if !defined(OPENSSL_BENCHMARK)
static bool Speed25519(const std::string &selected) {
  if (!selected.empty() && selected.find("25519") == std::string::npos) {
    return true;
  }

  TimeResults results;

  uint8_t public_key[32], private_key[64];

  if (!TimeFunction(&results, [&public_key, &private_key]() -> bool {
        ED25519_keypair(public_key, private_key);
        return true;
      })) {
    return false;
  }

  results.Print("Ed25519 key generation");

  static const uint8_t kMessage[] = {0, 1, 2, 3, 4, 5};
  uint8_t signature[64];

  if (!TimeFunction(&results, [&private_key, &signature]() -> bool {
        return ED25519_sign(signature, kMessage, sizeof(kMessage),
                            private_key) == 1;
      })) {
    return false;
  }

  results.Print("Ed25519 signing");

  if (!TimeFunction(&results, [&public_key, &signature]() -> bool {
        return ED25519_verify(kMessage, sizeof(kMessage), signature,
                              public_key) == 1;
      })) {
    fprintf(stderr, "Ed25519 verify failed.\n");
    return false;
  }

  results.Print("Ed25519 verify");

  if (!TimeFunction(&results, []() -> bool {
        uint8_t out[32], in[32];
        BM_memset(in, 0, sizeof(in));
        X25519_public_from_private(out, in);
        return true;
      })) {
    fprintf(stderr, "Curve25519 base-point multiplication failed.\n");
    return false;
  }

  results.Print("Curve25519 base-point multiplication");

  if (!TimeFunction(&results, []() -> bool {
        uint8_t out[32], in1[32], in2[32];
        BM_memset(in1, 0, sizeof(in1));
        BM_memset(in2, 0, sizeof(in2));
        in1[0] = 1;
        in2[0] = 9;
        return X25519(out, in1, in2) == 1;
      })) {
    fprintf(stderr, "Curve25519 arbitrary point multiplication failed.\n");
    return false;
  }

  results.Print("Curve25519 arbitrary point multiplication");

  return true;
}

static bool SpeedSPAKE2(const std::string &selected) {
  if (!selected.empty() && selected.find("SPAKE2") == std::string::npos) {
    return true;
  }

  TimeResults results;

  static const uint8_t kAliceName[] = {'A'};
  static const uint8_t kBobName[] = {'B'};
  static const uint8_t kPassword[] = "password";
  BM_NAMESPACE::UniquePtr<SPAKE2_CTX> alice(SPAKE2_CTX_new(spake2_role_alice,
                                    kAliceName, sizeof(kAliceName), kBobName,
                                    sizeof(kBobName)));
  uint8_t alice_msg[SPAKE2_MAX_MSG_SIZE];
  size_t alice_msg_len;

  if (!SPAKE2_generate_msg(alice.get(), alice_msg, &alice_msg_len,
                           sizeof(alice_msg),
                           kPassword, sizeof(kPassword))) {
    fprintf(stderr, "SPAKE2_generate_msg failed.\n");
    return false;
  }

  if (!TimeFunction(&results, [&alice_msg, alice_msg_len]() -> bool {
        BM_NAMESPACE::UniquePtr<SPAKE2_CTX> bob(SPAKE2_CTX_new(spake2_role_bob,
                                        kBobName, sizeof(kBobName), kAliceName,
                                        sizeof(kAliceName)));
        uint8_t bob_msg[SPAKE2_MAX_MSG_SIZE], bob_key[64];
        size_t bob_msg_len, bob_key_len;
        if (!SPAKE2_generate_msg(bob.get(), bob_msg, &bob_msg_len,
                                 sizeof(bob_msg), kPassword,
                                 sizeof(kPassword)) ||
            !SPAKE2_process_msg(bob.get(), bob_key, &bob_key_len,
                                sizeof(bob_key), alice_msg, alice_msg_len)) {
          return false;
        }

        return true;
      })) {
    fprintf(stderr, "SPAKE2 failed.\n");
  }

  results.Print("SPAKE2 over Ed25519");

  return true;
}
#endif

static bool SpeedScrypt(const std::string &selected) {
  if (!selected.empty() && selected.find("scrypt") == std::string::npos) {
    return true;
  }

  TimeResults results;

  static const char kPassword[] = "password";
  static const uint8_t kSalt[] = "NaCl";

  if (!TimeFunction(&results, [&]() -> bool {
        uint8_t out[64];
        return !!EVP_PBE_scrypt(kPassword, sizeof(kPassword) - 1, kSalt,
                                sizeof(kSalt) - 1, 1024, 8, 16, 0 /* max_mem */,
                                out, sizeof(out));
      })) {
    fprintf(stderr, "scrypt failed.\n");
    return false;
  }
  results.Print("scrypt (N = 1024, r = 8, p = 16)");

  if (!TimeFunction(&results, [&]() -> bool {
        uint8_t out[64];
        return !!EVP_PBE_scrypt(kPassword, sizeof(kPassword) - 1, kSalt,
                                sizeof(kSalt) - 1, 16384, 8, 1, 0 /* max_mem */,
                                out, sizeof(out));
      })) {
    fprintf(stderr, "scrypt failed.\n");
    return false;
  }
  results.Print("scrypt (N = 16384, r = 8, p = 1)");

  return true;
}

#if !defined(OPENSSL_BENCHMARK)
static bool SpeedHRSS(const std::string &selected) {
  if (!selected.empty() && selected != "HRSS") {
    return true;
  }

  TimeResults results;

  if (!TimeFunction(&results, []() -> bool {
        struct HRSS_public_key pub;
        struct HRSS_private_key priv;
        uint8_t entropy[HRSS_GENERATE_KEY_BYTES];
        RAND_bytes(entropy, sizeof(entropy));
        return HRSS_generate_key(&pub, &priv, entropy);
      })) {
    fprintf(stderr, "Failed to time HRSS_generate_key.\n");
    return false;
  }

  results.Print("HRSS generate");

  struct HRSS_public_key pub;
  struct HRSS_private_key priv;
  uint8_t key_entropy[HRSS_GENERATE_KEY_BYTES];
  RAND_bytes(key_entropy, sizeof(key_entropy));
  if (!HRSS_generate_key(&pub, &priv, key_entropy)) {
    return false;
  }

  uint8_t ciphertext[HRSS_CIPHERTEXT_BYTES];
  if (!TimeFunction(&results, [&pub, &ciphertext]() -> bool {
        uint8_t entropy[HRSS_ENCAP_BYTES];
        uint8_t shared_key[HRSS_KEY_BYTES];
        RAND_bytes(entropy, sizeof(entropy));
        return HRSS_encap(ciphertext, shared_key, &pub, entropy);
      })) {
    fprintf(stderr, "Failed to time HRSS_encap.\n");
    return false;
  }

  results.Print("HRSS encap");

  if (!TimeFunction(&results, [&priv, &ciphertext]() -> bool {
        uint8_t shared_key[HRSS_KEY_BYTES];
        return HRSS_decap(shared_key, &priv, ciphertext, sizeof(ciphertext));
      })) {
    fprintf(stderr, "Failed to time HRSS_encap.\n");
    return false;
  }

  results.Print("HRSS decap");

  return true;
}

static bool SpeedHashToCurve(const std::string &selected) {
  if (!selected.empty() && selected.find("hashtocurve") == std::string::npos) {
    return true;
  }

  uint8_t input[64];
  RAND_bytes(input, sizeof(input));

  static const uint8_t kLabel[] = "label";

  TimeResults results;
  {
    EC_GROUP *group = EC_GROUP_new_by_curve_name(NID_secp384r1);
    if (group == NULL) {
      return false;
    }
    if (!TimeFunction(&results, [&]() -> bool {
          EC_RAW_POINT out;
          return ec_hash_to_curve_p384_xmd_sha512_sswu_draft07(
              group, &out, kLabel, sizeof(kLabel), input, sizeof(input));
        })) {
      fprintf(stderr, "hash-to-curve failed.\n");
      return false;
    }
    results.Print("hash-to-curve P384_XMD:SHA-512_SSWU_RO_");

    if (!TimeFunction(&results, [&]() -> bool {
          EC_SCALAR out;
          return ec_hash_to_scalar_p384_xmd_sha512_draft07(
              group, &out, kLabel, sizeof(kLabel), input, sizeof(input));
        })) {
      fprintf(stderr, "hash-to-scalar failed.\n");
      return false;
    }
    results.Print("hash-to-scalar P384_XMD:SHA-512");
  }

  return true;
}

static bool SpeedBase64(const std::string &selected) {
  if (!selected.empty() && selected.find("base64") == std::string::npos) {
    return true;
  }

  static const char kInput[] =
    "MIIDtTCCAp2gAwIBAgIJALW2IrlaBKUhMA0GCSqGSIb3DQEBCwUAMEUxCzAJBgNV"
    "BAYTAkFVMRMwEQYDVQQIEwpTb21lLVN0YXRlMSEwHwYDVQQKExhJbnRlcm5ldCBX"
    "aWRnaXRzIFB0eSBMdGQwHhcNMTYwNzA5MDQzODA5WhcNMTYwODA4MDQzODA5WjBF"
    "MQswCQYDVQQGEwJBVTETMBEGA1UECBMKU29tZS1TdGF0ZTEhMB8GA1UEChMYSW50"
    "ZXJuZXQgV2lkZ2l0cyBQdHkgTHRkMIIBIjANBgkqhkiG9w0BAQEFAAOCAQ8AMIIB"
    "CgKCAQEAugvahBkSAUF1fC49vb1bvlPrcl80kop1iLpiuYoz4Qptwy57+EWssZBc"
    "HprZ5BkWf6PeGZ7F5AX1PyJbGHZLqvMCvViP6pd4MFox/igESISEHEixoiXCzepB"
    "rhtp5UQSjHD4D4hKtgdMgVxX+LRtwgW3mnu/vBu7rzpr/DS8io99p3lqZ1Aky+aN"
    "lcMj6MYy8U+YFEevb/V0lRY9oqwmW7BHnXikm/vi6sjIS350U8zb/mRzYeIs2R65"
    "LUduTL50+UMgat9ocewI2dv8aO9Dph+8NdGtg8LFYyTTHcUxJoMr1PTOgnmET19W"
    "JH4PrFwk7ZE1QJQQ1L4iKmPeQistuQIDAQABo4GnMIGkMB0GA1UdDgQWBBT5m6Vv"
    "zYjVYHG30iBE+j2XDhUE8jB1BgNVHSMEbjBsgBT5m6VvzYjVYHG30iBE+j2XDhUE"
    "8qFJpEcwRTELMAkGA1UEBhMCQVUxEzARBgNVBAgTClNvbWUtU3RhdGUxITAfBgNV"
    "BAoTGEludGVybmV0IFdpZGdpdHMgUHR5IEx0ZIIJALW2IrlaBKUhMAwGA1UdEwQF"
    "MAMBAf8wDQYJKoZIhvcNAQELBQADggEBAD7Jg68SArYWlcoHfZAB90Pmyrt5H6D8"
    "LRi+W2Ri1fBNxREELnezWJ2scjl4UMcsKYp4Pi950gVN+62IgrImcCNvtb5I1Cfy"
    "/MNNur9ffas6X334D0hYVIQTePyFk3umI+2mJQrtZZyMPIKSY/sYGQHhGGX6wGK+"
    "GO/og0PQk/Vu6D+GU2XRnDV0YZg1lsAsHd21XryK6fDmNkEMwbIWrts4xc7scRrG"
    "HWy+iMf6/7p/Ak/SIicM4XSwmlQ8pPxAZPr+E2LoVd9pMpWUwpW2UbtO5wsGTrY5"
    "sO45tFNN/y+jtUheB1C2ijObG/tXELaiyCdM+S/waeuv0MXtI4xnn1A=";

  std::vector<uint8_t> out(strlen(kInput));
  size_t len;
  TimeResults results;
  if (!TimeFunction(&results, [&]() -> bool {
        return EVP_DecodeBase64(out.data(), &len, out.size(),
                                reinterpret_cast<const uint8_t *>(kInput),
                                strlen(kInput));
      })) {
    fprintf(stderr, "base64 decode failed.\n");
    return false;
  }
  results.PrintWithBytes("base64 decode", strlen(kInput));
  return true;
}

static bool SpeedSipHash(const std::string &selected) {
  if (!selected.empty() && selected.find("siphash") == std::string::npos) {
    return true;
  }

  uint64_t key[2] = {0};
  for (size_t len : g_chunk_lengths) {
    std::vector<uint8_t> input(len);
    TimeResults results;
    if (!TimeFunction(&results, [&]() -> bool {
          SIPHASH_24(key, input.data(), input.size());
          return true;
        })) {
      fprintf(stderr, "SIPHASH_24 failed.\n");
      ERR_print_errors_fp(stderr);
      return false;
    }
    results.PrintWithBytes("SipHash-2-4" + ChunkLenSuffix(len), len);
  }

  return true;
}

static TRUST_TOKEN_PRETOKEN *trust_token_pretoken_dup(
    TRUST_TOKEN_PRETOKEN *in) {
  TRUST_TOKEN_PRETOKEN *out =
      (TRUST_TOKEN_PRETOKEN *)OPENSSL_malloc(sizeof(TRUST_TOKEN_PRETOKEN));
  if (out) {
    OPENSSL_memcpy(out, in, sizeof(TRUST_TOKEN_PRETOKEN));
  }
  return out;
}

static bool SpeedTrustToken(std::string name, const TRUST_TOKEN_METHOD *method,
                            size_t batchsize, const std::string &selected) {
  if (!selected.empty() && selected.find("trusttoken") == std::string::npos) {
    return true;
  }

  TimeResults results;
  if (!TimeFunction(&results, [&]() -> bool {
        uint8_t priv_key[TRUST_TOKEN_MAX_PRIVATE_KEY_SIZE];
        uint8_t pub_key[TRUST_TOKEN_MAX_PUBLIC_KEY_SIZE];
        size_t priv_key_len, pub_key_len;
        return TRUST_TOKEN_generate_key(
            method, priv_key, &priv_key_len, TRUST_TOKEN_MAX_PRIVATE_KEY_SIZE,
            pub_key, &pub_key_len, TRUST_TOKEN_MAX_PUBLIC_KEY_SIZE, 0);
      })) {
    fprintf(stderr, "TRUST_TOKEN_generate_key failed.\n");
    return false;
  }
  results.Print(name + " generate_key");

  BM_NAMESPACE::UniquePtr<TRUST_TOKEN_CLIENT> client(
      TRUST_TOKEN_CLIENT_new(method, batchsize));
  BM_NAMESPACE::UniquePtr<TRUST_TOKEN_ISSUER> issuer(
      TRUST_TOKEN_ISSUER_new(method, batchsize));
  uint8_t priv_key[TRUST_TOKEN_MAX_PRIVATE_KEY_SIZE];
  uint8_t pub_key[TRUST_TOKEN_MAX_PUBLIC_KEY_SIZE];
  size_t priv_key_len, pub_key_len, key_index;
  if (!client || !issuer ||
      !TRUST_TOKEN_generate_key(
          method, priv_key, &priv_key_len, TRUST_TOKEN_MAX_PRIVATE_KEY_SIZE,
          pub_key, &pub_key_len, TRUST_TOKEN_MAX_PUBLIC_KEY_SIZE, 0) ||
      !TRUST_TOKEN_CLIENT_add_key(client.get(), &key_index, pub_key,
                                  pub_key_len) ||
      !TRUST_TOKEN_ISSUER_add_key(issuer.get(), priv_key, priv_key_len)) {
    fprintf(stderr, "failed to generate trust token key.\n");
    return false;
  }

  uint8_t public_key[32], private_key[64];
  ED25519_keypair(public_key, private_key);
  BM_NAMESPACE::UniquePtr<EVP_PKEY> priv(
      EVP_PKEY_new_raw_private_key(EVP_PKEY_ED25519, nullptr, private_key, 32));
  BM_NAMESPACE::UniquePtr<EVP_PKEY> pub(
      EVP_PKEY_new_raw_public_key(EVP_PKEY_ED25519, nullptr, public_key, 32));
  if (!priv || !pub) {
    fprintf(stderr, "failed to generate trust token SRR key.\n");
    return false;
  }

  TRUST_TOKEN_CLIENT_set_srr_key(client.get(), pub.get());
  TRUST_TOKEN_ISSUER_set_srr_key(issuer.get(), priv.get());
  uint8_t metadata_key[32];
  RAND_bytes(metadata_key, sizeof(metadata_key));
  if (!TRUST_TOKEN_ISSUER_set_metadata_key(issuer.get(), metadata_key,
                                           sizeof(metadata_key))) {
    fprintf(stderr, "failed to generate trust token metadata key.\n");
    return false;
  }

  if (!TimeFunction(&results, [&]() -> bool {
        uint8_t *issue_msg = NULL;
        size_t msg_len;
        int ok = TRUST_TOKEN_CLIENT_begin_issuance(client.get(), &issue_msg,
                                                   &msg_len, batchsize);
        OPENSSL_free(issue_msg);
        // Clear pretokens.
        sk_TRUST_TOKEN_PRETOKEN_pop_free(client->pretokens,
                                         TRUST_TOKEN_PRETOKEN_free);
        client->pretokens = sk_TRUST_TOKEN_PRETOKEN_new_null();
        return ok;
      })) {
    fprintf(stderr, "TRUST_TOKEN_CLIENT_begin_issuance failed.\n");
    return false;
  }
  results.Print(name + " begin_issuance");

  uint8_t *issue_msg = NULL;
  size_t msg_len;
  if (!TRUST_TOKEN_CLIENT_begin_issuance(client.get(), &issue_msg, &msg_len,
                                         batchsize)) {
    fprintf(stderr, "TRUST_TOKEN_CLIENT_begin_issuance failed.\n");
    return false;
  }
  BM_NAMESPACE::UniquePtr<uint8_t> free_issue_msg(issue_msg);

  BM_NAMESPACE::UniquePtr<STACK_OF(TRUST_TOKEN_PRETOKEN)> pretokens(
      sk_TRUST_TOKEN_PRETOKEN_deep_copy(client->pretokens,
                                        trust_token_pretoken_dup,
                                        TRUST_TOKEN_PRETOKEN_free));

  if (!TimeFunction(&results, [&]() -> bool {
        uint8_t *issue_resp = NULL;
        size_t resp_len, tokens_issued;
        int ok = TRUST_TOKEN_ISSUER_issue(issuer.get(), &issue_resp, &resp_len,
                                          &tokens_issued, issue_msg, msg_len,
                                          /*public_metadata=*/0,
                                          /*private_metadata=*/0,
                                          /*max_issuance=*/batchsize);
        OPENSSL_free(issue_resp);
        return ok;
      })) {
    fprintf(stderr, "TRUST_TOKEN_ISSUER_issue failed.\n");
    return false;
  }
  results.Print(name + " issue");

  uint8_t *issue_resp = NULL;
  size_t resp_len, tokens_issued;
  if (!TRUST_TOKEN_ISSUER_issue(issuer.get(), &issue_resp, &resp_len,
                                &tokens_issued, issue_msg, msg_len,
                                /*public_metadata=*/0, /*private_metadata=*/0,
                                /*max_issuance=*/batchsize)) {
    fprintf(stderr, "TRUST_TOKEN_ISSUER_issue failed.\n");
    return false;
  }
  BM_NAMESPACE::UniquePtr<uint8_t> free_issue_resp(issue_resp);

  if (!TimeFunction(&results, [&]() -> bool {
        size_t key_index2;
        BM_NAMESPACE::UniquePtr<STACK_OF(TRUST_TOKEN)> tokens(
            TRUST_TOKEN_CLIENT_finish_issuance(client.get(), &key_index2,
                                               issue_resp, resp_len));

        // Reset pretokens.
        client->pretokens = sk_TRUST_TOKEN_PRETOKEN_deep_copy(
            pretokens.get(), trust_token_pretoken_dup,
            TRUST_TOKEN_PRETOKEN_free);
        return !!tokens;
      })) {
    fprintf(stderr, "TRUST_TOKEN_CLIENT_finish_issuance failed.\n");
    return false;
  }
  results.Print(name + " finish_issuance");

  BM_NAMESPACE::UniquePtr<STACK_OF(TRUST_TOKEN)> tokens(
      TRUST_TOKEN_CLIENT_finish_issuance(client.get(), &key_index, issue_resp,
                                         resp_len));
  if (!tokens || sk_TRUST_TOKEN_num(tokens.get()) < 1) {
    fprintf(stderr, "TRUST_TOKEN_CLIENT_finish_issuance failed.\n");
    return false;
  }

  const TRUST_TOKEN *token = sk_TRUST_TOKEN_value(tokens.get(), 0);

  const uint8_t kClientData[] = "\x70TEST CLIENT DATA";
  uint64_t kRedemptionTime = 13374242;

  if (!TimeFunction(&results, [&]() -> bool {
        uint8_t *redeem_msg = NULL;
        size_t redeem_msg_len;
        int ok = TRUST_TOKEN_CLIENT_begin_redemption(
            client.get(), &redeem_msg, &redeem_msg_len, token, kClientData,
            sizeof(kClientData) - 1, kRedemptionTime);
        OPENSSL_free(redeem_msg);
        return ok;
      })) {
    fprintf(stderr, "TRUST_TOKEN_CLIENT_begin_redemption failed.\n");
    return false;
  }
  results.Print(name + " begin_redemption");

  uint8_t *redeem_msg = NULL;
  size_t redeem_msg_len;
  if (!TRUST_TOKEN_CLIENT_begin_redemption(
          client.get(), &redeem_msg, &redeem_msg_len, token, kClientData,
          sizeof(kClientData) - 1, kRedemptionTime)) {
    fprintf(stderr, "TRUST_TOKEN_CLIENT_begin_redemption failed.\n");
    return false;
  }
  BM_NAMESPACE::UniquePtr<uint8_t> free_redeem_msg(redeem_msg);

  if (!TimeFunction(&results, [&]() -> bool {
        uint8_t *redeem_resp = NULL;
        size_t redeem_resp_len;
        TRUST_TOKEN *rtoken = NULL;
        uint8_t *client_data = NULL;
        size_t client_data_len;
        uint64_t redemption_time;
        int ok = TRUST_TOKEN_ISSUER_redeem(
            issuer.get(), &redeem_resp, &redeem_resp_len, &rtoken, &client_data,
            &client_data_len, &redemption_time, redeem_msg, redeem_msg_len,
            /*lifetime=*/600);
        OPENSSL_free(redeem_resp);
        OPENSSL_free(client_data);
        TRUST_TOKEN_free(rtoken);
        return ok;
      })) {
    fprintf(stderr, "TRUST_TOKEN_ISSUER_redeem failed.\n");
    return false;
  }
  results.Print(name + " redeem");

  uint8_t *redeem_resp = NULL;
  size_t redeem_resp_len;
  TRUST_TOKEN *rtoken = NULL;
  uint8_t *client_data = NULL;
  size_t client_data_len;
  uint64_t redemption_time;
  if (!TRUST_TOKEN_ISSUER_redeem(issuer.get(), &redeem_resp, &redeem_resp_len,
                                 &rtoken, &client_data, &client_data_len,
                                 &redemption_time, redeem_msg, redeem_msg_len,
                                 /*lifetime=*/600)) {
    fprintf(stderr, "TRUST_TOKEN_ISSUER_redeem failed.\n");
    return false;
  }
  BM_NAMESPACE::UniquePtr<uint8_t> free_redeem_resp(redeem_resp);
  BM_NAMESPACE::UniquePtr<uint8_t> free_client_data(client_data);
  BM_NAMESPACE::UniquePtr<TRUST_TOKEN> free_rtoken(rtoken);

  if (!TimeFunction(&results, [&]() -> bool {
        uint8_t *srr = NULL, *sig = NULL;
        size_t srr_len, sig_len;
        int ok = TRUST_TOKEN_CLIENT_finish_redemption(
            client.get(), &srr, &srr_len, &sig, &sig_len, redeem_resp,
            redeem_resp_len);
        OPENSSL_free(srr);
        OPENSSL_free(sig);
        return ok;
      })) {
    fprintf(stderr, "TRUST_TOKEN_CLIENT_finish_redemption failed.\n");
    return false;
  }
  results.Print(name + " finish_redemption");

  return true;
}
#endif

#if defined(BORINGSSL_FIPS)
static bool SpeedSelfTest(const std::string &selected) {
  if (!selected.empty() && selected.find("self-test") == std::string::npos) {
    return true;
  }

  TimeResults results;
  if (!TimeFunction(&results, []() -> bool { return BORINGSSL_self_test(); })) {
    fprintf(stderr, "BORINGSSL_self_test faileid.\n");
    ERR_print_errors_fp(stderr);
    return false;
  }

  results.Print("self-test");
  return true;
}
#endif

static const argument_t kArguments[] = {
    {
        "-filter",
        kOptionalArgument,
        "A filter on the speed tests to run",
    },
    {
        "-timeout",
        kOptionalArgument,
        "The number of seconds to run each test for (default is 1)",
    },
    {
        "-chunks",
        kOptionalArgument,
        "A comma-separated list of input sizes to run tests at (default is "
        "16,256,1350,8192,16384)",
    },
    {
        "-json",
        kBooleanArgument,
        "If this flag is set, speed will print the output of each benchmark in "
        "JSON format as follows: \"{\"description\": "
        "\"descriptionOfOperation\", \"numCalls\": 1234, "
        "\"timeInMicroseconds\": 1234567, \"bytesPerCall\": 1234}\". When "
        "there is no information about the bytes per call for an  operation, "
        "the JSON field for bytesPerCall will be omitted.",
    },
    {
        "",
        kOptionalArgument,
        "",
    },
};

bool Speed(const std::vector<std::string> &args) {
  std::map<std::string, std::string> args_map;
  if (!ParseKeyValueArguments(&args_map, args, kArguments)) {
    PrintUsage(kArguments);
    return false;
  }

  std::string selected;
  if (args_map.count("-filter") != 0) {
    selected = args_map["-filter"];
  }

  if (args_map.count("-json") != 0) {
    g_print_json = true;
  }

  if (args_map.count("-timeout") != 0) {
    g_timeout_seconds = atoi(args_map["-timeout"].c_str());
  }

  if (args_map.count("-chunks") != 0) {
    g_chunk_lengths.clear();
    const char *start = args_map["-chunks"].data();
    const char *end = start + args_map["-chunks"].size();
    while (start != end) {
      errno = 0;
      char *ptr;
      unsigned long long val = strtoull(start, &ptr, 10);
      if (ptr == start /* no numeric characters found */ ||
          errno == ERANGE /* overflow */ ||
          static_cast<size_t>(val) != val) {
        fprintf(stderr, "Error parsing -chunks argument\n");
        return false;
      }
      g_chunk_lengths.push_back(static_cast<size_t>(val));
      start = ptr;
      if (start != end) {
        if (*start != ',') {
          fprintf(stderr, "Error parsing -chunks argument\n");
          return false;
        }
        start++;
      }
    }
  }

#if !defined(OPENSSL_BENCHMARK)
  // kTLSADLen is the number of bytes of additional data that TLS passes to
  // AEADs.
  static const size_t kTLSADLen = 13;

  // kLegacyADLen is the number of bytes that TLS passes to the "legacy" AEADs.
  // These are AEADs that weren't originally defined as AEADs, but which we use
  // via the AEAD interface. In order for that to work, they have some TLS
  // knowledge in them and construct a couple of the AD bytes internally.
  static const size_t kLegacyADLen = kTLSADLen - 2;
#endif

#if defined(CMAKE_BUILD_TYPE_DEBUG)
  printf("Benchmarking in debug mode.\n");
#endif

  if (g_print_json) {
    puts("[");
  }
<<<<<<< HEAD
  if(!SpeedAESBlock("AES-128", 128, selected) ||
     !SpeedAESBlock("AES-192", 192, selected) ||
     !SpeedAESBlock("AES-256", 256, selected) ||
     !SpeedHash(EVP_md4(), "MD4", selected) ||
     !SpeedHash(EVP_md5(), "MD5", selected) ||
     !SpeedHash(EVP_sha1(), "SHA-1", selected) ||
     !SpeedHash(EVP_sha224(), "sha-224", selected) ||
     !SpeedHash(EVP_sha256(), "SHA-256", selected) ||
     !SpeedHash(EVP_sha384(), "SHA-384", selected) ||
     !SpeedHash(EVP_sha512(), "SHA-512", selected) ||
     !SpeedRandom(selected) ||
     !SpeedECDH(selected) ||
     !SpeedECDSA(selected) ||
     !SpeedScrypt(selected) ||
     !SpeedRSA(selected) ||
     !SpeedRSAKeyGen(selected)
#if !defined(OPENSSL_BENCHMARK)
     ||
     !SpeedAEAD(EVP_aead_aes_128_gcm(), "AES-128-GCM", kTLSADLen, selected) ||
     !SpeedAEAD(EVP_aead_aes_256_gcm(), "AES-256-GCM", kTLSADLen, selected) ||
     !SpeedAEAD(EVP_aead_chacha20_poly1305(), "ChaCha20-Poly1305", kTLSADLen, selected) ||
     !SpeedAEAD(EVP_aead_des_ede3_cbc_sha1_tls(), "DES-EDE3-CBC-SHA1", kLegacyADLen, selected) ||
     !SpeedAEAD(EVP_aead_aes_128_cbc_sha1_tls(), "AES-128-CBC-SHA1", kLegacyADLen, selected) ||
     !SpeedAEAD(EVP_aead_aes_256_cbc_sha1_tls(), "AES-256-CBC-SHA1", kLegacyADLen, selected) ||
     !SpeedAEADOpen(EVP_aead_aes_128_cbc_sha1_tls(), "AES-128-CBC-SHA1", kLegacyADLen, selected) ||
     !SpeedAEADOpen(EVP_aead_aes_256_cbc_sha1_tls(), "AES-256-CBC-SHA1", kLegacyADLen, selected) ||
     !SpeedAEAD(EVP_aead_aes_128_gcm_siv(), "AES-128-GCM-SIV", kTLSADLen, selected) ||
     !SpeedAEAD(EVP_aead_aes_256_gcm_siv(), "AES-256-GCM-SIV", kTLSADLen, selected) ||
     !SpeedAEADOpen(EVP_aead_aes_128_gcm_siv(), "AES-128-GCM-SIV", kTLSADLen, selected) ||
     !SpeedAEADOpen(EVP_aead_aes_256_gcm_siv(), "AES-256-GCM-SIV", kTLSADLen, selected) ||
     !SpeedAEAD(EVP_aead_aes_128_ccm_bluetooth(), "AES-128-CCM-Bluetooth", kTLSADLen, selected) ||
     !Speed25519(selected) ||
     !SpeedSPAKE2(selected) ||
     !SpeedRSAKeyGen(selected) ||
     !SpeedHRSS(selected) ||
     !SpeedHash(EVP_blake2b256(), "BLAKE2b-256", selected) ||
     !SpeedHashToCurve(selected) ||
     !SpeedTrustToken("TrustToken-Exp1-Batch1", TRUST_TOKEN_experiment_v1(), 1, selected) ||
     !SpeedTrustToken("TrustToken-Exp1-Batch10", TRUST_TOKEN_experiment_v1(), 10, selected) ||
     !SpeedTrustToken("TrustToken-Exp2VOfPRF-Batch1", TRUST_TOKEN_experiment_v2_voprf(), 1, selected) ||
     !SpeedTrustToken("TrustToken-Exp2VOPRF-Batch10", TRUST_TOKEN_experiment_v2_voprf(), 10, selected) ||
     !SpeedTrustToken("TrustToken-Exp2PMB-Batch1", TRUST_TOKEN_experiment_v2_pmb(), 1, selected) ||
     !SpeedTrustToken("TrustToken-Exp2PMB-Batch10", TRUST_TOKEN_experiment_v2_pmb(), 10, selected) ||
     !SpeedBase64(selected)
#endif
     ) {
=======
  if (!SpeedRSA(selected) ||
      !SpeedAEAD(EVP_aead_aes_128_gcm(), "AES-128-GCM", kTLSADLen, selected) ||
      !SpeedAEAD(EVP_aead_aes_256_gcm(), "AES-256-GCM", kTLSADLen, selected) ||
      !SpeedAEAD(EVP_aead_chacha20_poly1305(), "ChaCha20-Poly1305", kTLSADLen,
                 selected) ||
      !SpeedAEAD(EVP_aead_des_ede3_cbc_sha1_tls(), "DES-EDE3-CBC-SHA1",
                 kLegacyADLen, selected) ||
      !SpeedAEAD(EVP_aead_aes_128_cbc_sha1_tls(), "AES-128-CBC-SHA1",
                 kLegacyADLen, selected) ||
      !SpeedAEAD(EVP_aead_aes_256_cbc_sha1_tls(), "AES-256-CBC-SHA1",
                 kLegacyADLen, selected) ||
      !SpeedAEADOpen(EVP_aead_aes_128_cbc_sha1_tls(), "AES-128-CBC-SHA1",
                     kLegacyADLen, selected) ||
      !SpeedAEADOpen(EVP_aead_aes_256_cbc_sha1_tls(), "AES-256-CBC-SHA1",
                     kLegacyADLen, selected) ||
      !SpeedAEAD(EVP_aead_aes_128_gcm_siv(), "AES-128-GCM-SIV", kTLSADLen,
                 selected) ||
      !SpeedAEAD(EVP_aead_aes_256_gcm_siv(), "AES-256-GCM-SIV", kTLSADLen,
                 selected) ||
      !SpeedAEADOpen(EVP_aead_aes_128_gcm_siv(), "AES-128-GCM-SIV", kTLSADLen,
                     selected) ||
      !SpeedAEADOpen(EVP_aead_aes_256_gcm_siv(), "AES-256-GCM-SIV", kTLSADLen,
                     selected) ||
      !SpeedAEAD(EVP_aead_aes_128_ccm_bluetooth(), "AES-128-CCM-Bluetooth",
                 kTLSADLen, selected) ||
      !SpeedAESBlock("AES-128", 128, selected) ||
      !SpeedAESBlock("AES-256", 256, selected) ||
      !SpeedHash(EVP_sha1(), "SHA-1", selected) ||
      !SpeedHash(EVP_sha256(), "SHA-256", selected) ||
      !SpeedHash(EVP_sha512(), "SHA-512", selected) ||
      !SpeedHash(EVP_blake2b256(), "BLAKE2b-256", selected) ||
      !SpeedRandom(selected) ||
      !SpeedECDH(selected) ||
      !SpeedECDSA(selected) ||
      !Speed25519(selected) ||
      !SpeedSPAKE2(selected) ||
      !SpeedScrypt(selected) ||
      !SpeedRSAKeyGen(selected) ||
      !SpeedHRSS(selected) ||
      !SpeedHashToCurve(selected) ||
      !SpeedTrustToken("TrustToken-Exp1-Batch1", TRUST_TOKEN_experiment_v1(), 1,
                       selected) ||
      !SpeedTrustToken("TrustToken-Exp1-Batch10", TRUST_TOKEN_experiment_v1(),
                       10, selected) ||
      !SpeedTrustToken("TrustToken-Exp2VOPRF-Batch1",
                       TRUST_TOKEN_experiment_v2_voprf(), 1, selected) ||
      !SpeedTrustToken("TrustToken-Exp2VOPRF-Batch10",
                       TRUST_TOKEN_experiment_v2_voprf(), 10, selected) ||
      !SpeedTrustToken("TrustToken-Exp2PMB-Batch1",
                       TRUST_TOKEN_experiment_v2_pmb(), 1, selected) ||
      !SpeedTrustToken("TrustToken-Exp2PMB-Batch10",
                       TRUST_TOKEN_experiment_v2_pmb(), 10, selected) ||
      !SpeedBase64(selected) ||
      !SpeedSipHash(selected)) {
>>>>>>> c7a3c465
    return false;
  }
#if defined(BORINGSSL_FIPS)
  if (!SpeedSelfTest(selected)) {
    return false;
  }
#endif
  if (g_print_json) {
    puts("\n]");
  }

  return true;
}<|MERGE_RESOLUTION|>--- conflicted
+++ resolved
@@ -24,7 +24,6 @@
 #include <stdlib.h>
 #include <string.h>
 
-<<<<<<< HEAD
 #include "internal.h"
 
 #if !defined(OPENSSL_BENCHMARK)
@@ -32,27 +31,6 @@
 #else
 #include "ossl_bm.h"
 #endif
-=======
-#include <openssl/aead.h>
-#include <openssl/aes.h>
-#include <openssl/base64.h>
-#include <openssl/bn.h>
-#include <openssl/curve25519.h>
-#include <openssl/crypto.h>
-#include <openssl/digest.h>
-#include <openssl/err.h>
-#include <openssl/ec.h>
-#include <openssl/ecdsa.h>
-#include <openssl/ec_key.h>
-#include <openssl/evp.h>
-#include <openssl/hrss.h>
-#include <openssl/mem.h>
-#include <openssl/nid.h>
-#include <openssl/rand.h>
-#include <openssl/rsa.h>
-#include <openssl/siphash.h>
-#include <openssl/trust_token.h>
->>>>>>> c7a3c465
 
 #if defined(OPENSSL_WINDOWS)
 OPENSSL_MSVC_PRAGMA(warning(push, 3))
@@ -577,13 +555,8 @@
 
 static bool SpeedHashChunk(const EVP_MD *md, std::string name,
                            size_t chunk_len) {
-<<<<<<< HEAD
-  BM_NAMESPACE::UniquePtr<EVP_MD_CTX> ctx(EVP_MD_CTX_new());
-  uint8_t scratch[16384];
-=======
   bssl::ScopedEVP_MD_CTX ctx;
   uint8_t input[16384] = {0};
->>>>>>> c7a3c465
 
   if (chunk_len > sizeof(input)) {
     return false;
@@ -1438,7 +1411,6 @@
   if (g_print_json) {
     puts("[");
   }
-<<<<<<< HEAD
   if(!SpeedAESBlock("AES-128", 128, selected) ||
      !SpeedAESBlock("AES-192", 192, selected) ||
      !SpeedAESBlock("AES-256", 256, selected) ||
@@ -1482,65 +1454,10 @@
      !SpeedTrustToken("TrustToken-Exp2VOPRF-Batch10", TRUST_TOKEN_experiment_v2_voprf(), 10, selected) ||
      !SpeedTrustToken("TrustToken-Exp2PMB-Batch1", TRUST_TOKEN_experiment_v2_pmb(), 1, selected) ||
      !SpeedTrustToken("TrustToken-Exp2PMB-Batch10", TRUST_TOKEN_experiment_v2_pmb(), 10, selected) ||
-     !SpeedBase64(selected)
+     !SpeedBase64(selected) ||
+     !SpeedSipHash(selected)
 #endif
      ) {
-=======
-  if (!SpeedRSA(selected) ||
-      !SpeedAEAD(EVP_aead_aes_128_gcm(), "AES-128-GCM", kTLSADLen, selected) ||
-      !SpeedAEAD(EVP_aead_aes_256_gcm(), "AES-256-GCM", kTLSADLen, selected) ||
-      !SpeedAEAD(EVP_aead_chacha20_poly1305(), "ChaCha20-Poly1305", kTLSADLen,
-                 selected) ||
-      !SpeedAEAD(EVP_aead_des_ede3_cbc_sha1_tls(), "DES-EDE3-CBC-SHA1",
-                 kLegacyADLen, selected) ||
-      !SpeedAEAD(EVP_aead_aes_128_cbc_sha1_tls(), "AES-128-CBC-SHA1",
-                 kLegacyADLen, selected) ||
-      !SpeedAEAD(EVP_aead_aes_256_cbc_sha1_tls(), "AES-256-CBC-SHA1",
-                 kLegacyADLen, selected) ||
-      !SpeedAEADOpen(EVP_aead_aes_128_cbc_sha1_tls(), "AES-128-CBC-SHA1",
-                     kLegacyADLen, selected) ||
-      !SpeedAEADOpen(EVP_aead_aes_256_cbc_sha1_tls(), "AES-256-CBC-SHA1",
-                     kLegacyADLen, selected) ||
-      !SpeedAEAD(EVP_aead_aes_128_gcm_siv(), "AES-128-GCM-SIV", kTLSADLen,
-                 selected) ||
-      !SpeedAEAD(EVP_aead_aes_256_gcm_siv(), "AES-256-GCM-SIV", kTLSADLen,
-                 selected) ||
-      !SpeedAEADOpen(EVP_aead_aes_128_gcm_siv(), "AES-128-GCM-SIV", kTLSADLen,
-                     selected) ||
-      !SpeedAEADOpen(EVP_aead_aes_256_gcm_siv(), "AES-256-GCM-SIV", kTLSADLen,
-                     selected) ||
-      !SpeedAEAD(EVP_aead_aes_128_ccm_bluetooth(), "AES-128-CCM-Bluetooth",
-                 kTLSADLen, selected) ||
-      !SpeedAESBlock("AES-128", 128, selected) ||
-      !SpeedAESBlock("AES-256", 256, selected) ||
-      !SpeedHash(EVP_sha1(), "SHA-1", selected) ||
-      !SpeedHash(EVP_sha256(), "SHA-256", selected) ||
-      !SpeedHash(EVP_sha512(), "SHA-512", selected) ||
-      !SpeedHash(EVP_blake2b256(), "BLAKE2b-256", selected) ||
-      !SpeedRandom(selected) ||
-      !SpeedECDH(selected) ||
-      !SpeedECDSA(selected) ||
-      !Speed25519(selected) ||
-      !SpeedSPAKE2(selected) ||
-      !SpeedScrypt(selected) ||
-      !SpeedRSAKeyGen(selected) ||
-      !SpeedHRSS(selected) ||
-      !SpeedHashToCurve(selected) ||
-      !SpeedTrustToken("TrustToken-Exp1-Batch1", TRUST_TOKEN_experiment_v1(), 1,
-                       selected) ||
-      !SpeedTrustToken("TrustToken-Exp1-Batch10", TRUST_TOKEN_experiment_v1(),
-                       10, selected) ||
-      !SpeedTrustToken("TrustToken-Exp2VOPRF-Batch1",
-                       TRUST_TOKEN_experiment_v2_voprf(), 1, selected) ||
-      !SpeedTrustToken("TrustToken-Exp2VOPRF-Batch10",
-                       TRUST_TOKEN_experiment_v2_voprf(), 10, selected) ||
-      !SpeedTrustToken("TrustToken-Exp2PMB-Batch1",
-                       TRUST_TOKEN_experiment_v2_pmb(), 1, selected) ||
-      !SpeedTrustToken("TrustToken-Exp2PMB-Batch10",
-                       TRUST_TOKEN_experiment_v2_pmb(), 10, selected) ||
-      !SpeedBase64(selected) ||
-      !SpeedSipHash(selected)) {
->>>>>>> c7a3c465
     return false;
   }
 #if defined(BORINGSSL_FIPS)
