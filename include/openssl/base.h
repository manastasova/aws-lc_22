--- conflicted
+++ resolved
@@ -175,13 +175,8 @@
 #define OPENSSL_THREADS
 #endif
 
-<<<<<<< HEAD
 #define OPENSSL_IS_AWSLC
-#define OPENSSL_VERSION_NUMBER 0x1010007f
-=======
-#define OPENSSL_IS_BORINGSSL
 #define OPENSSL_VERSION_NUMBER 0x1010107f
->>>>>>> b67732a1
 #define SSLEAY_VERSION_NUMBER OPENSSL_VERSION_NUMBER
 
 // BORINGSSL_API_VERSION is replaced with AWSLC_API_VERSION to avoid users interpreting AWSLC as BoringSSL.
@@ -194,11 +189,7 @@
 // A consumer may use this symbol in the preprocessor to temporarily build
 // against multiple revisions of BoringSSL at the same time. It is not
 // recommended to do so for longer than is necessary.
-<<<<<<< HEAD
-#define AWSLC_API_VERSION 10
-=======
-#define BORINGSSL_API_VERSION 11
->>>>>>> b67732a1
+#define AWSLC_API_VERSION 11
 
 #if defined(BORINGSSL_SHARED_LIBRARY)
 
