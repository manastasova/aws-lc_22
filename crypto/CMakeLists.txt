include_directories(../include)

if(NOT OPENSSL_NO_ASM)
  if(UNIX)
    if(ARCH STREQUAL "aarch64")
      # The "armx" Perl scripts look for "64" in the style argument
      # in order to decide whether to generate 32- or 64-bit asm.
      if(APPLE)
        set(PERLASM_STYLE ios64)
      else()
        set(PERLASM_STYLE linux64)
      endif()
    elseif(ARCH STREQUAL "arm")
      if(APPLE)
        set(PERLASM_STYLE ios32)
      else()
        set(PERLASM_STYLE linux32)
      endif()
    elseif(ARCH STREQUAL "ppc64le")
      set(PERLASM_STYLE linux64le)
    else()
      if(ARCH STREQUAL "x86")
        set(PERLASM_FLAGS "-fPIC -DOPENSSL_IA32_SSE2")
      endif()
      if(APPLE)
        set(PERLASM_STYLE macosx)
      else()
        set(PERLASM_STYLE elf)
      endif()
    endif()
    set(ASM_EXT S)
    enable_language(ASM)
    set(CMAKE_ASM_FLAGS "${CMAKE_ASM_FLAGS} -Wa,--noexecstack")

    # Clang's integerated assembler does not support debug symbols.
    if (CMAKE_ASM_COMPILER_ID MATCHES "Clang" OR CMAKE_ASM_COMPILER MATCHES "clang")
      message(STATUS "Disabling debug symbols for Clang internal assembler")
    else()
      set(CMAKE_ASM_FLAGS "${CMAKE_ASM_FLAGS} -Wa,-g")
    endif()

    # CMake does not add -isysroot and -arch flags to assembly.
    if(APPLE)
      if(CMAKE_OSX_SYSROOT)
        set(CMAKE_ASM_FLAGS "${CMAKE_ASM_FLAGS} -isysroot \"${CMAKE_OSX_SYSROOT}\"")
      endif()
      foreach(arch ${CMAKE_OSX_ARCHITECTURES})
        set(CMAKE_ASM_FLAGS "${CMAKE_ASM_FLAGS} -arch ${arch}")
      endforeach()
    endif()
  else()
    if(ARCH STREQUAL "aarch64")
      set(PERLASM_STYLE win64)
      set(ASM_EXT S)
      enable_language(ASM)
    else()
      if(ARCH STREQUAL "x86_64")
        set(PERLASM_STYLE nasm)
      else()
        set(PERLASM_STYLE win32n)
        set(PERLASM_FLAGS "-DOPENSSL_IA32_SSE2")
      endif()
      set(CMAKE_ASM_NASM_FLAGS "${CMAKE_ASM_NASM_FLAGS} -gcv8")

      # On Windows, we use the NASM output.
      set(ASM_EXT asm)
      enable_language(ASM_NASM)
    endif()
  endif()
endif()

if(PERL_EXECUTABLE)
  function(perlasm dest src)
    get_filename_component(dir ${dest} DIRECTORY)
    if (dir STREQUAL "")
      set(dir ".")
    endif()

    if(MY_ASSEMBLER_IS_TOO_OLD_FOR_AVX)
      set(PERLASM_FLAGS "${PERLASM_FLAGS} -DMY_ASSEMBLER_IS_TOO_OLD_FOR_AVX")
    endif()

    add_custom_command(
      OUTPUT ${dest}
      COMMAND ${CMAKE_COMMAND} -E make_directory ${dir}
      COMMAND ${PERL_EXECUTABLE} ${CMAKE_CURRENT_SOURCE_DIR}/${src} ${PERLASM_STYLE} ${dest} ${PERLASM_FLAGS}
      DEPENDS
      ${src}
      ${PROJECT_SOURCE_DIR}/crypto/perlasm/arm-xlate.pl
      ${PROJECT_SOURCE_DIR}/crypto/perlasm/ppc-xlate.pl
      ${PROJECT_SOURCE_DIR}/crypto/perlasm/x86_64-xlate.pl
      ${PROJECT_SOURCE_DIR}/crypto/perlasm/x86asm.pl
      ${PROJECT_SOURCE_DIR}/crypto/perlasm/x86gas.pl
      ${PROJECT_SOURCE_DIR}/crypto/perlasm/x86masm.pl
      ${PROJECT_SOURCE_DIR}/crypto/perlasm/x86nasm.pl
      WORKING_DIRECTORY .
    )
  endfunction()
  perlasm(chacha/chacha-armv4.${ASM_EXT} chacha/asm/chacha-armv4.pl)
  perlasm(chacha/chacha-armv8.${ASM_EXT} chacha/asm/chacha-armv8.pl)
  perlasm(chacha/chacha-x86.${ASM_EXT} chacha/asm/chacha-x86.pl)
  perlasm(chacha/chacha-x86_64.${ASM_EXT} chacha/asm/chacha-x86_64.pl)
  perlasm(cipher_extra/aes128gcmsiv-x86_64.${ASM_EXT} cipher_extra/asm/aes128gcmsiv-x86_64.pl)
  perlasm(cipher_extra/chacha20_poly1305_x86_64.${ASM_EXT} cipher_extra/asm/chacha20_poly1305_x86_64.pl)
  perlasm(cipher_extra/chacha20_poly1305_armv8.${ASM_EXT} cipher_extra/asm/chacha20_poly1305_armv8.pl)
  if(NOT MY_ASSEMBLER_IS_TOO_OLD_FOR_AVX)
      perlasm(cipher_extra/aesni-sha1-x86_64.${ASM_EXT} cipher_extra/asm/aesni-sha1-x86_64.pl)
      perlasm(cipher_extra/aesni-sha256-x86_64.${ASM_EXT} cipher_extra/asm/aesni-sha256-x86_64.pl)
  endif()
  perlasm(test/trampoline-armv4.${ASM_EXT} test/asm/trampoline-armv4.pl)
  perlasm(test/trampoline-armv8.${ASM_EXT} test/asm/trampoline-armv8.pl)
  perlasm(test/trampoline-ppc.${ASM_EXT} test/asm/trampoline-ppc.pl)
  perlasm(test/trampoline-x86.${ASM_EXT} test/asm/trampoline-x86.pl)
  perlasm(test/trampoline-x86_64.${ASM_EXT} test/asm/trampoline-x86_64.pl)

else()
  if(APPLE AND ${ARCH} STREQUAL "aarch64")
    set(ASSEMBLY_SOURCE ${GENERATE_CODE_ROOT}/ios-aarch64/crypto/)
  elseif(APPLE AND ${ARCH} STREQUAL "arm")
    set(ASSEMBLY_SOURCE ${GENERATE_CODE_ROOT}/ios-arm/crypto/)
  elseif(APPLE)
    set(ASSEMBLY_SOURCE ${GENERATE_CODE_ROOT}/mac-${ARCH}/crypto/)
  elseif(UNIX)
    if(${ARCH} STREQUAL "generic")
      message(STATUS "Detected generic linux platform. No assembly files will be included.")
    else()
      set(ASSEMBLY_SOURCE ${GENERATE_CODE_ROOT}/linux-${ARCH}/crypto/)
    endif()
  elseif(WIN32)
    set(ASSEMBLY_SOURCE ${GENERATE_CODE_ROOT}/win-${ARCH}/crypto/)
  endif()

  if(DEFINED ASSEMBLY_SOURCE)
    message("Copying platform assembly files from ${ASSEMBLY_SOURCE} to ${CMAKE_CURRENT_BINARY_DIR}")
    file(COPY ${ASSEMBLY_SOURCE}/ DESTINATION ${CMAKE_CURRENT_BINARY_DIR})
  endif()

endif()
add_subdirectory(fipsmodule)

if(FIPS_DELOCATE OR FIPS_SHARED)
  SET_SOURCE_FILES_PROPERTIES(fipsmodule/${BCM_NAME} PROPERTIES EXTERNAL_OBJECT true)
  SET_SOURCE_FILES_PROPERTIES(fipsmodule/${BCM_NAME} PROPERTIES GENERATED true)

  set(
    CRYPTO_FIPS_OBJECTS

    fipsmodule/${BCM_NAME}
  )
endif()

if(ARCH STREQUAL "arm")
  set(
    CRYPTO_ARCH_SOURCES

    chacha/chacha-armv4.${ASM_EXT}
    curve25519/asm/x25519-asm-arm.S
    poly1305/poly1305_arm_asm.S
    test/trampoline-armv4.${ASM_EXT}
  )
endif()

if(ARCH STREQUAL "aarch64")
  set(
    CRYPTO_ARCH_SOURCES

    chacha/chacha-armv8.${ASM_EXT}
    test/trampoline-armv8.${ASM_EXT}
    cipher_extra/chacha20_poly1305_armv8.${ASM_EXT}
  )
endif()

if(ARCH STREQUAL "ppc64le")
  set(
    CRYPTO_ARCH_SOURCES

    test/trampoline-ppc.${ASM_EXT}
  )
endif()

if(ARCH STREQUAL "x86")
  set(
    CRYPTO_ARCH_SOURCES

    chacha/chacha-x86.${ASM_EXT}
    test/trampoline-x86.${ASM_EXT}
  )
endif()

if(ARCH STREQUAL "x86_64")
  if(MY_ASSEMBLER_IS_TOO_OLD_FOR_AVX)
    # CryptoAlg-1091:
    # Stitch code |aesni-sha1/256-x86_64.${ASM_EXT}| are not enabled due
    # to some build issues and lack of tools to measure the performance gap.
    # The disable is safer choice because |EVP_aes_128/256_cbc_hmac_sha1/256|
    # are deprecated.
    set(
      CRYPTO_ARCH_SOURCES

      chacha/chacha-x86_64.${ASM_EXT}
      cipher_extra/chacha20_poly1305_x86_64.${ASM_EXT}
      cipher_extra/aes128gcmsiv-x86_64.${ASM_EXT}
      test/trampoline-x86_64.${ASM_EXT}
      hrss/asm/poly_rq_mul.S
    )
  else()
    set(
      CRYPTO_ARCH_SOURCES

      chacha/chacha-x86_64.${ASM_EXT}
      cipher_extra/chacha20_poly1305_x86_64.${ASM_EXT}
      cipher_extra/aes128gcmsiv-x86_64.${ASM_EXT}
      cipher_extra/aesni-sha1-x86_64.${ASM_EXT}
      cipher_extra/aesni-sha256-x86_64.${ASM_EXT}
      test/trampoline-x86_64.${ASM_EXT}
      hrss/asm/poly_rq_mul.S
    )
  endif()
endif()

if(GO_EXECUTABLE)
  add_custom_command(
    OUTPUT err_data.c
    COMMAND ${GO_EXECUTABLE} run err_data_generate.go > ${CMAKE_CURRENT_BINARY_DIR}/err_data.c
    DEPENDS
    err/err_data_generate.go
    err/asn1.errordata
    err/bio.errordata
    err/bn.errordata
    err/cipher.errordata
    err/conf.errordata
    err/dh.errordata
    err/digest.errordata
    err/dsa.errordata
    err/ecdh.errordata
    err/ecdsa.errordata
    err/ec.errordata
    err/engine.errordata
    err/evp.errordata
    err/hkdf.errordata
    err/obj.errordata
    err/ocsp.errordata
    err/pem.errordata
    err/pkcs7.errordata
    err/pkcs8.errordata
    err/rsa.errordata
    err/ssl.errordata
    err/trust_token.errordata
    err/x509.errordata
    err/x509v3.errordata
    WORKING_DIRECTORY ${CMAKE_CURRENT_SOURCE_DIR}/err
  )
else()
  file(COPY ${GENERATE_CODE_ROOT}/err_data.c DESTINATION ${CMAKE_CURRENT_BINARY_DIR}/)
endif()

add_library(
  crypto_objects
  OBJECT
  asn1/a_bitstr.c
  asn1/a_bool.c
  asn1/a_d2i_fp.c
  asn1/a_dup.c
  asn1/a_gentm.c
  asn1/a_i2d_fp.c
  asn1/a_int.c
  asn1/a_mbstr.c
  asn1/a_object.c
  asn1/a_octet.c
  asn1/a_print.c
  asn1/a_strex.c
  asn1/a_strnid.c
  asn1/a_time.c
  asn1/a_type.c
  asn1/a_utctm.c
  asn1/a_utf8.c
  asn1/asn1_lib.c
  asn1/asn1_par.c
  asn1/asn_pack.c
  asn1/f_int.c
  asn1/f_string.c
  asn1/tasn_dec.c
  asn1/tasn_enc.c
  asn1/tasn_fre.c
  asn1/tasn_new.c
  asn1/tasn_typ.c
  asn1/tasn_utl.c
  asn1/time_support.c
  base64/base64.c
  bio/bio.c
  bio/bio_mem.c
  bio/connect.c
  bio/fd.c
  bio/file.c
  bio/hexdump.c
  bio/pair.c
  bio/printf.c
  bio/socket.c
  bio/socket_helper.c
  blake2/blake2.c
  bn_extra/bn_asn1.c
  bn_extra/convert.c
  buf/buf.c
  bytestring/asn1_compat.c
  bytestring/ber.c
  bytestring/cbb.c
  bytestring/cbs.c
  bytestring/unicode.c
  chacha/chacha.c
  cipher_extra/cipher_extra.c
  cipher_extra/derive_key.c
  cipher_extra/e_aesctrhmac.c
  cipher_extra/e_aesgcmsiv.c
  cipher_extra/e_chacha20poly1305.c
  cipher_extra/e_aes_cbc_hmac_sha1.c
  cipher_extra/e_aes_cbc_hmac_sha256.c
  cipher_extra/e_des.c
  cipher_extra/e_null.c
  cipher_extra/e_rc2.c
  cipher_extra/e_rc4.c
  cipher_extra/e_tls.c
  cipher_extra/tls_cbc.c
  conf/conf.c
  crypto.c
  curve25519/curve25519.c
  curve25519/spake25519.c
  des/des.c
  dh_extra/params.c
  dh_extra/dh_asn1.c
  digest_extra/digest_extra.c
  dsa/dsa.c
  dsa/dsa_asn1.c
  ecdh_extra/ecdh_extra.c
  ecdsa_extra/ecdsa_asn1.c
  ec_extra/ec_asn1.c
  ec_extra/ec_derive.c
  ec_extra/hash_to_curve.c
  err/err.c
  err_data.c
  engine/engine.c
  evp_extra/evp_asn1.c
  evp_extra/p_dsa_asn1.c
  evp_extra/p_ec_asn1.c
  evp_extra/p_ed25519.c
  evp_extra/p_ed25519_asn1.c
  evp_extra/p_rsa_asn1.c
  evp_extra/p_x25519.c
  evp_extra/p_x25519_asn1.c
  evp_extra/p_methods.c
  evp_extra/pbkdf.c
  evp_extra/print.c
  evp_extra/scrypt.c
  evp_extra/sign.c
  ex_data.c
  hkdf/hkdf.c
  hpke/hpke.c
  hrss/hrss.c
  lhash/lhash.c
  mem.c
  obj/obj.c
  obj/obj_xref.c
  ocsp/ocsp_asn.c
  ocsp/ocsp_client.c
  ocsp/ocsp_lib.c
  ocsp/ocsp_verify.c
  pem/pem_all.c
  pem/pem_info.c
  pem/pem_lib.c
  pem/pem_oth.c
  pem/pem_pk8.c
  pem/pem_pkey.c
  pem/pem_x509.c
  pem/pem_xaux.c
  pkcs7/pkcs7.c
  pkcs7/pkcs7_x509.c
  pkcs8/pkcs8.c
  pkcs8/pkcs8_x509.c
  pkcs8/p5_pbev2.c
  poly1305/poly1305.c
  poly1305/poly1305_arm.c
  poly1305/poly1305_vec.c
  pool/pool.c
  rand_extra/deterministic.c
  rand_extra/forkunsafe.c
  rand_extra/fuchsia.c
  rand_extra/rand_extra.c
  rand_extra/windows.c
  rc4/rc4.c
  refcount_c11.c
  refcount_lock.c
  rsa_extra/rsa_asn1.c
  rsa_extra/rsassa_pss_asn1.c
  rsa_extra/rsa_print.c
  stack/stack.c
  siphash/siphash.c
  thread.c
  thread_none.c
  thread_pthread.c
  thread_win.c
  trust_token/pmbtoken.c
  trust_token/trust_token.c
  trust_token/voprf.c
  x509/a_digest.c
  x509/a_sign.c
  x509/a_verify.c
  x509/algorithm.c
  x509/asn1_gen.c
  x509/by_dir.c
  x509/by_file.c
  x509/i2d_pr.c
  x509/name_print.c
  x509/rsa_pss.c
  x509/t_crl.c
  x509/t_req.c
  x509/t_x509.c
  x509/t_x509a.c
  x509/x509.c
  x509/x509_att.c
  x509/x509_cmp.c
  x509/x509_d2.c
  x509/x509_def.c
  x509/x509_ext.c
  x509/x509_lu.c
  x509/x509_obj.c
  x509/x509_req.c
  x509/x509_set.c
  x509/x509_trs.c
  x509/x509_txt.c
  x509/x509_v3.c
  x509/x509_vfy.c
  x509/x509_vpm.c
  x509/x509cset.c
  x509/x509name.c
  x509/x509rset.c
  x509/x509spki.c
  x509/x_algor.c
  x509/x_all.c
  x509/x_attrib.c
  x509/x_crl.c
  x509/x_exten.c
  x509/x_info.c
  x509/x_name.c
  x509/x_pkey.c
  x509/x_pubkey.c
  x509/x_req.c
  x509/x_sig.c
  x509/x_spki.c
  x509/x_val.c
  x509/x_x509.c
  x509/x_x509a.c
  x509v3/pcy_cache.c
  x509v3/pcy_data.c
  x509v3/pcy_lib.c
  x509v3/pcy_map.c
  x509v3/pcy_node.c
  x509v3/pcy_tree.c
  x509v3/v3_akey.c
  x509v3/v3_akeya.c
  x509v3/v3_alt.c
  x509v3/v3_bcons.c
  x509v3/v3_bitst.c
  x509v3/v3_conf.c
  x509v3/v3_cpols.c
  x509v3/v3_crld.c
  x509v3/v3_enum.c
  x509v3/v3_extku.c
  x509v3/v3_genn.c
  x509v3/v3_ia5.c
  x509v3/v3_info.c
  x509v3/v3_int.c
  x509v3/v3_lib.c
  x509v3/v3_ncons.c
  x509v3/v3_ocsp.c
  x509v3/v3_pci.c
  x509v3/v3_pcia.c
  x509v3/v3_pcons.c
  x509v3/v3_pmaps.c
  x509v3/v3_prn.c
  x509v3/v3_purp.c
  x509v3/v3_skey.c
  x509v3/v3_utl.c
  xts/xts.c

  ${CRYPTO_ARCH_SOURCES}
)

target_compile_definitions(crypto_objects PRIVATE BORINGSSL_IMPLEMENTATION)

function(build_libcrypto name module_source)
  add_library(${name} $<TARGET_OBJECTS:crypto_objects> ${CRYPTO_FIPS_OBJECTS} ${module_source})
  add_dependencies(${name}  global_target)

  if(FIPS_DELOCATE OR FIPS_SHARED)
    add_dependencies(${name} bcm_o_target)
  endif()
  SET_TARGET_PROPERTIES(${name} PROPERTIES LINKER_LANGUAGE C)
  if(WIN32)
    target_link_libraries(${name} PUBLIC ws2_32)
  endif()
  if(NOT WIN32 AND NOT ANDROID)
    target_link_libraries(${name} PUBLIC pthread)
  endif()

  if(FIPS)
    target_link_libraries(${name} PRIVATE jitterentropy)
  endif()
  target_include_directories(${name} SYSTEM PUBLIC
          $<BUILD_INTERFACE:${CMAKE_CURRENT_SOURCE_DIR}/../include>
          $<INSTALL_INTERFACE:include>)
endfunction()

if(FIPS_SHARED)
  # Rewrite libcrypto.so, libcrypto.dylib, or crypto.dll to inject the correct module
  # hash value. For now we support the FIPS build only on Linux, macOS, iOS, and Windows.
  if(MSVC)
    # On Windows we use capture_hash.go to capture the computed integrity value that bcm.o prints to generate the
    # correct value in generated_fips_shared_support.c. See FIPS.md for a full explanation of the process
    build_libcrypto(precrypto $<TARGET_OBJECTS:fipsmodule>)
    add_executable(fips_empty_main fipsmodule/fips_empty_main.c)
    target_link_libraries(fips_empty_main PUBLIC precrypto)
    add_custom_command(OUTPUT generated_fips_shared_support.c
            COMMAND ${GO_EXECUTABLE} run
            ${PROJECT_SOURCE_DIR}/util/fipstools/capture_hash/capture_hash.go
            -in-executable $<TARGET_FILE:fips_empty_main> > generated_fips_shared_support.c
            WORKING_DIRECTORY ${CMAKE_CURRENT_BINARY_DIR}
            DEPENDS fips_empty_main ${PROJECT_SOURCE_DIR}/util/fipstools/capture_hash/capture_hash.go
            )
    add_library(generated_fipsmodule OBJECT generated_fips_shared_support.c)
    build_libcrypto(crypto $<TARGET_OBJECTS:generated_fipsmodule>)
  else()
    # On Apple and Linux platforms inject_hash.go can parse libcrypto and inject the hash directly into the final
    # library.
    build_libcrypto(crypto $<TARGET_OBJECTS:fipsmodule>)
    if (APPLE)
      set(INJECT_HASH_APPLE_FLAG "-apple")
    endif()

    add_custom_command(
      TARGET crypto POST_BUILD
      COMMAND ${GO_EXECUTABLE} run
      ${PROJECT_SOURCE_DIR}/util/fipstools/inject_hash/inject_hash.go
      -o $<TARGET_FILE:crypto> -in-object $<TARGET_FILE:crypto>
      -sha256 ${INJECT_HASH_APPLE_FLAG}
      # The DEPENDS argument to a POST_BUILD rule appears to be ignored. Thus
      # go_executable isn't used (as it doesn't get built), but we list this
      # dependency anyway in case it starts working in some CMake version.
      DEPENDS ../util/fipstools/inject_hash/inject_hash.go
      WORKING_DIRECTORY ${PROJECT_SOURCE_DIR}
    )
  endif()
<<<<<<< HEAD

  add_custom_command(
    TARGET crypto POST_BUILD
    COMMAND ${GO_EXECUTABLE} run
    ${PROJECT_SOURCE_DIR}/util/fipstools/inject_hash/inject_hash.go
    -o $<TARGET_FILE:crypto> -in-object $<TARGET_FILE:crypto>
    ${INJECT_HASH_APPLE_FLAG}
    # The DEPENDS argument to a POST_BUILD rule appears to be ignored. Thus
    # go_executable isn't used (as it doesn't get built), but we list this
    # dependency anyway in case it starts working in some CMake version.
    DEPENDS ../util/fipstools/inject_hash/inject_hash.go
    WORKING_DIRECTORY ${PROJECT_SOURCE_DIR}
  )
=======
else()
  build_libcrypto(crypto $<TARGET_OBJECTS:fipsmodule>)
>>>>>>> 01ae5067
endif()

# Every target depends on crypto, so we add libcxx as a dependency here to
# simplify injecting it everywhere.
if(USE_CUSTOM_LIBCXX)
  install(TARGETS libcxx libcxxabi
          EXPORT crypto-targets
          ARCHIVE DESTINATION ${CMAKE_INSTALL_LIBDIR}
          LIBRARY DESTINATION ${CMAKE_INSTALL_LIBDIR}
  )
  target_link_libraries(crypto PUBLIC libcxx)
endif()

if(BUILD_TESTING)
  add_subdirectory(test)

  add_executable(${MEM_TEST_EXEC} mem_test.cc $<TARGET_OBJECTS:boringssl_gtest_main>)
  target_compile_definitions(${MEM_TEST_EXEC} PRIVATE BORINGSSL_IMPLEMENTATION)
  add_dependencies(${MEM_TEST_EXEC} global_target)
  target_link_libraries(${MEM_TEST_EXEC} test_support_lib boringssl_gtest crypto)
  add_dependencies(all_tests ${MEM_TEST_EXEC})

  # urandom_test is a separate binary because it needs to be able to observe the
  # PRNG initialisation, which means that it can't have other tests running before
  # it does.
  add_executable(
    ${RANDOM_TEST_EXEC}

    fipsmodule/rand/urandom_test.cc
  )

  # When using CPU Jitter as the entropy source (only in FIPS build)
  # urandom_test should not be performed so we pass the compilation flag
  # and handle it in urandom_test.cc
  if(JITTER_ENTROPY)
    target_compile_options(${RANDOM_TEST_EXEC} PUBLIC -DJITTER_ENTROPY)
  endif()

  target_link_libraries(${RANDOM_TEST_EXEC} test_support_lib boringssl_gtest crypto)

  add_dependencies(${RANDOM_TEST_EXEC} global_target)
  add_dependencies(all_tests ${RANDOM_TEST_EXEC})

  add_executable(
    ${CRYPTO_TEST_EXEC}

    abi_self_test.cc
    asn1/asn1_test.cc
    base64/base64_test.cc
    bio/bio_test.cc
    blake2/blake2_test.cc
    buf/buf_test.cc
    bytestring/bytestring_test.cc
    chacha/chacha_test.cc
    cipher_extra/aead_test.cc
    cipher_extra/cipher_test.cc
    compiler_test.cc
    conf/conf_test.cc
    constant_time_test.cc
    crypto_test.cc
    curve25519/ed25519_test.cc
    curve25519/spake25519_test.cc
    curve25519/x25519_test.cc
    ecdh_extra/ecdh_test.cc
    dh_extra/dh_test.cc
    digest_extra/digest_test.cc
    dsa/dsa_test.cc
    err/err_test.cc
    evp_extra/evp_extra_test.cc
    evp_extra/evp_test.cc
    evp_extra/pbkdf_test.cc
    evp_extra/scrypt_test.cc
    fipsmodule/aes/aes_test.cc
    fipsmodule/bn/bn_test.cc
    fipsmodule/cmac/cmac_test.cc
    fipsmodule/ec/ec_test.cc
    fipsmodule/ec/p256-nistz_test.cc
    fipsmodule/ecdsa/ecdsa_test.cc
    fipsmodule/md5/md5_test.cc
    fipsmodule/modes/gcm_test.cc
    fipsmodule/rand/ctrdrbg_test.cc
    fipsmodule/rand/cpu_jitter_test.cc
    fipsmodule/rand/fork_detect_test.cc
    fipsmodule/service_indicator/service_indicator_test.cc
    fipsmodule/sha/sha_test.cc
    fipsmodule/cpucap/cpu_arm_linux_test.cc
    hkdf/hkdf_test.cc
    hpke/hpke_test.cc
    hmac_extra/hmac_test.cc
    hrss/hrss_test.cc
    impl_dispatch_test.cc
    lhash/lhash_test.cc
    obj/obj_test.cc
    ocsp/ocsp_test.cc
    pem/pem_test.cc
    pkcs7/pkcs7_test.cc
    pkcs8/pkcs8_test.cc
    pkcs8/pkcs12_test.cc
    poly1305/poly1305_test.cc
    pool/pool_test.cc
    rand_extra/rand_test.cc
    refcount_test.cc
    rsa_extra/rsa_test.cc
    rsa_extra/rsassa_pss_asn1_test.cc
    self_test.cc
    stack/stack_test.cc
    siphash/siphash_test.cc
    test/file_test_gtest.cc
    thread_test.cc
    trust_token/trust_token_test.cc
    x509/x509_test.cc
    x509/x509_time_test.cc
    x509v3/tab_test.cc
    xts/xts_test.cc

    $<TARGET_OBJECTS:crypto_test_data>
    $<TARGET_OBJECTS:boringssl_gtest_main>
  )

  add_dependencies(${CRYPTO_TEST_EXEC} global_target)

  target_link_libraries(${CRYPTO_TEST_EXEC} test_support_lib boringssl_gtest crypto)
  if(FIPS)
    target_link_libraries(${CRYPTO_TEST_EXEC} jitterentropy)
    add_dependencies(${CRYPTO_TEST_EXEC} jitterentropy)
  endif()
  if(WIN32)
    target_link_libraries(${CRYPTO_TEST_EXEC} ws2_32)
  endif()
  add_dependencies(all_tests ${CRYPTO_TEST_EXEC})
endif()

install(TARGETS crypto
        EXPORT crypto-targets
        ARCHIVE DESTINATION ${CMAKE_INSTALL_LIBDIR}
        LIBRARY DESTINATION ${CMAKE_INSTALL_LIBDIR})

configure_file("cmake/crypto-config.cmake"
    "${CMAKE_CURRENT_BINARY_DIR}/crypto-config.cmake"
    @ONLY)

install(FILES "${CMAKE_CURRENT_BINARY_DIR}/crypto-config.cmake"
    DESTINATION "${CMAKE_INSTALL_LIBDIR}/crypto/cmake"
    COMPONENT Development)

if (BUILD_SHARED_LIBS)
   set (TARGET_DIR "shared")
else()
   set (TARGET_DIR "static")
endif()

install(EXPORT crypto-targets
    DESTINATION "${CMAKE_INSTALL_LIBDIR}/crypto/cmake/${TARGET_DIR}"
    NAMESPACE AWS::
    COMPONENT Development)<|MERGE_RESOLUTION|>--- conflicted
+++ resolved
@@ -548,24 +548,8 @@
       WORKING_DIRECTORY ${PROJECT_SOURCE_DIR}
     )
   endif()
-<<<<<<< HEAD
-
-  add_custom_command(
-    TARGET crypto POST_BUILD
-    COMMAND ${GO_EXECUTABLE} run
-    ${PROJECT_SOURCE_DIR}/util/fipstools/inject_hash/inject_hash.go
-    -o $<TARGET_FILE:crypto> -in-object $<TARGET_FILE:crypto>
-    ${INJECT_HASH_APPLE_FLAG}
-    # The DEPENDS argument to a POST_BUILD rule appears to be ignored. Thus
-    # go_executable isn't used (as it doesn't get built), but we list this
-    # dependency anyway in case it starts working in some CMake version.
-    DEPENDS ../util/fipstools/inject_hash/inject_hash.go
-    WORKING_DIRECTORY ${PROJECT_SOURCE_DIR}
-  )
-=======
 else()
   build_libcrypto(crypto $<TARGET_OBJECTS:fipsmodule>)
->>>>>>> 01ae5067
 endif()
 
 # Every target depends on crypto, so we add libcxx as a dependency here to
