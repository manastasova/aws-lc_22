--- conflicted
+++ resolved
@@ -70,29 +70,16 @@
 // SHA3_Reset zeros the bitstate and the amount of processed input.
 OPENSSL_EXPORT void SHA3_Reset(KECCAK1600_CTX *ctx);
 
-<<<<<<< HEAD
-// SHA3_Init initialises ctx fields and returns 1 on success and 0 on failure.
+// SHA3_Init initialises |ctx| fields and returns 1 on success and 0 on failure.
 OPENSSL_EXPORT int SHA3_Init(KECCAK1600_CTX *ctx, uint8_t pad,
                              size_t bitlen);
 
-// SHA3_Update processes all data blocks that don't need pad through SHA3_Absorb and returns 1 on success and 0 on failure.
-OPENSSL_EXPORT int SHA3_Update(KECCAK1600_CTX *ctx, const void *data,
-                               size_t len);
-
-// SHA3_Final pads the last block of data and proccesses it through SHA3_Absorb. 
-// It processes the data through SHA3_Squeeze and returns 1 on success and 0 on failure.
-=======
-// SHA3_Init initialises |ctx| fields and returns 1 on success.
-OPENSSL_EXPORT int SHA3_Init(KECCAK1600_CTX *ctx, uint8_t pad,
-                             size_t bitlen);
-
-// SHA3_Update processes all data blocks that don't need pad through |SHA3_Absorb| and returns 1.
+// SHA3_Update processes all data blocks that don't need pad through |SHA3_Absorb| and returns 1 and 0 on failure.
 OPENSSL_EXPORT int SHA3_Update(KECCAK1600_CTX *ctx, const void *data,
                                size_t len);
 
 // SHA3_Final pads the last block of data and proccesses it through |SHA3_Absorb|. 
-// It processes the data through |SHA3_Squeeze| and returns 1.
->>>>>>> 4c39069b
+// It processes the data through |SHA3_Squeeze| and returns 1 and 0 on failure.
 OPENSSL_EXPORT int SHA3_Final(uint8_t *md, KECCAK1600_CTX *ctx);
 
 // SHA3_Absorb processes the largest multiple of |r| out of |len| bytes and 
