// Copyright Amazon.com Inc. or its affiliates. All Rights Reserved.
// SPDX-License-Identifier: Apache-2.0 

#include <openssl/evp.h>
#include <openssl/sha.h>

#include <gtest/gtest.h>

#include "../../test/file_test.h"
#include "../../test/test_util.h"
#include "internal.h"
#include <openssl/digest.h>


// SHA3TestVector corresponds to one test case of the NIST published file
// SHA3_256ShortMsg.txt.
// https://csrc.nist.gov/projects/cryptographic-algorithm-validation-program/secure-hashing
class SHA3TestVector {
 public:
  explicit SHA3TestVector() = default;
  ~SHA3TestVector() = default;

  bool ReadFromFileTest(FileTest *t);
  
  void NISTTestVectors(const EVP_MD *algorithm) const {
    uint32_t digest_length;
    uint8_t *digest  = new uint8_t[EVP_MD_size(algorithm)];
    EVP_MD_CTX* ctx = EVP_MD_CTX_new();

    // SHA3 is disabled by default. First test this assumption and then enable SHA3 and test it.
    ASSERT_FALSE(EVP_DigestInit(ctx, algorithm));
    ASSERT_FALSE(EVP_DigestUpdate(ctx, msg_.data(), len_ / 8));
    ASSERT_FALSE(EVP_DigestFinal(ctx, digest, &digest_length));

    // Enable SHA3
    EVP_MD_unstable_sha3_enable(true);

    // Test the correctness via the Init, Update and Final Digest APIs.
    ASSERT_TRUE(EVP_DigestInit(ctx, algorithm));
    ASSERT_TRUE(EVP_DigestUpdate(ctx, msg_.data(), len_ / 8));
    ASSERT_TRUE(EVP_DigestFinal(ctx, digest, &digest_length));
    
    ASSERT_EQ(Bytes(digest, EVP_MD_size(algorithm)),
              Bytes(digest_.data(), EVP_MD_size(algorithm)));
 
    // Disable SHA3
    EVP_MD_unstable_sha3_enable(false);

    // Test again SHA3 when |unstable_sha3_enabled_flag| is disabled.
    ASSERT_FALSE(EVP_DigestInit(ctx, algorithm));
    ASSERT_FALSE(EVP_DigestUpdate(ctx, msg_.data(), len_ / 8));
    ASSERT_FALSE(EVP_DigestFinal(ctx, digest, &digest_length));

    delete [] digest;
    OPENSSL_free(ctx);
  }

  void NISTTestVectors_SingleShot(const EVP_MD *algorithm) const {
    uint32_t digest_length;
    uint8_t *digest  = new uint8_t[EVP_MD_size(algorithm)];
    EVP_MD_CTX* ctx = EVP_MD_CTX_new();
    
    // SHA3 is disabled by default. First test this assumption and then enable SHA3 and test it.
    ASSERT_FALSE(EVP_Digest(msg_.data(), len_ / 8, digest, &digest_length, algorithm, NULL));

    // Enable SHA3
    EVP_MD_unstable_sha3_enable(true);

    // Test the correctness via the Single-Shot EVP_Digest APIs.
    ASSERT_TRUE(EVP_Digest(msg_.data(), len_ / 8, digest, &digest_length, algorithm, NULL));
   
    ASSERT_EQ(Bytes(digest, EVP_MD_size(algorithm)),
              Bytes(digest_.data(), EVP_MD_size(algorithm)));

    // Disable SHA3
    EVP_MD_unstable_sha3_enable(false);

    // Test again SHA3 when |unstable_sha3_enabled_flag| is disabled.
    ASSERT_FALSE(EVP_Digest(msg_.data(), len_ / 8, digest, &digest_length, algorithm, NULL));

    delete [] digest;
    OPENSSL_free(ctx);

  }

  void NISTTestVectors_SHAKE128() const {
    uint32_t digest_length = out_len_ / 8;
    uint8_t *digest = new uint8_t[digest_length];

    #if !defined(OPENSSL_ANDROID)
    ASSERT_DEATH_IF_SUPPORTED(SHAKE128(msg_.data(), msg_.size() , digest, out_len_), "");
    #endif  // OPENSSL_ANDROID

    // Enable SHA3
    EVP_MD_unstable_sha3_enable(true);
    
    ASSERT_TRUE(SHAKE128(msg_.data(), msg_.size() , digest, out_len_));
    
    ASSERT_EQ(Bytes(digest, out_len_ / 8),
            Bytes(digest_.data(), out_len_ / 8));

    // Disable SHA3
    EVP_MD_unstable_sha3_enable(false);

    #if !defined(OPENSSL_ANDROID)
    ASSERT_DEATH_IF_SUPPORTED(SHAKE128(msg_.data(), msg_.size() , digest, out_len_), "");
    #endif  // OPENSSL_ANDROID

    delete [] digest;
  }

  void NISTTestVectors_SHAKE256() const {
    uint32_t digest_length = out_len_ / 8;
    uint8_t *digest = new uint8_t[digest_length];

    #if !defined(OPENSSL_ANDROID)
    ASSERT_DEATH_IF_SUPPORTED(SHAKE256(msg_.data(), msg_.size() , digest, out_len_), "");
    #endif  // OPENSSL_ANDROID

    // Enable SHA3
    EVP_MD_unstable_sha3_enable(true);
    
    ASSERT_TRUE(SHAKE256(msg_.data(), msg_.size() , digest, out_len_));
    
    ASSERT_EQ(Bytes(digest, out_len_ / 8),
            Bytes(digest_.data(), out_len_ / 8));

    // Disable SHA3
    EVP_MD_unstable_sha3_enable(false);

    #if !defined(OPENSSL_ANDROID)
    ASSERT_DEATH_IF_SUPPORTED(SHAKE256(msg_.data(), msg_.size() , digest, out_len_), "");
    #endif  // OPENSSL_ANDROID

    delete [] digest;
  }

 private:
  uint16_t len_;
  uint16_t out_len_;
  std::vector<uint8_t> msg_;
  std::vector<uint8_t> digest_;
};

// Read the |key| attribute from |file_test| and convert it to an integer.
template <typename T>
bool FileTestReadInt(FileTest *file_test, T *out, const std::string &key) {
  std::string s;
  return file_test->GetAttribute(&s, key) && 
  testing::internal::ParseInt32(testing::Message() << "The value " << s.data() << \
  " is not convertable to an integer.", s.data(), (int *) out);
}

bool SHA3TestVector::ReadFromFileTest(FileTest *t) {
  if (!t->GetBytes(&msg_, "Msg") ||
      !t->GetBytes(&digest_, "MD")) {
    return false;
  }

  if (t->HasAttribute("Outputlen")) {
    if (!FileTestReadInt(t, &out_len_, "Outputlen")) {
      return false;
    }
  }

  if (t->HasAttribute("Len")) {
    if (!FileTestReadInt(t, &len_, "Len")) {
      return false;
    }
  }

  return true;
}

<<<<<<< HEAD
TEST(SHA3Test, DISABLED_NISTTestVectors) {
  FileTestGTest("crypto/fipsmodule/sha/testvectors/SHA3_256ShortMsg.txt", [](FileTest *t) {
=======
TEST(SHA3Test, NISTTestVectors) {
  FileTestGTest("crypto/fipsmodule/sha/SHA3_224ShortMsg.txt", [](FileTest *t) {
    SHA3TestVector test_vec;
    EXPECT_TRUE(test_vec.ReadFromFileTest(t));
    const EVP_MD* algorithm = EVP_sha3_224();
    test_vec.NISTTestVectors(algorithm);
  });
  FileTestGTest("crypto/fipsmodule/sha/SHA3_256ShortMsg.txt", [](FileTest *t) {
>>>>>>> 76905dab
    SHA3TestVector test_vec;
    EXPECT_TRUE(test_vec.ReadFromFileTest(t));
    const EVP_MD* algorithm = EVP_sha3_256();
    test_vec.NISTTestVectors(algorithm);
  });
  FileTestGTest("crypto/fipsmodule/sha/SHA3_384ShortMsg.txt", [](FileTest *t) {
    SHA3TestVector test_vec;
    EXPECT_TRUE(test_vec.ReadFromFileTest(t));
    const EVP_MD* algorithm = EVP_sha3_384();
    test_vec.NISTTestVectors(algorithm);
  });
  FileTestGTest("crypto/fipsmodule/sha/SHA3_512ShortMsg.txt", [](FileTest *t) {
    SHA3TestVector test_vec;
    EXPECT_TRUE(test_vec.ReadFromFileTest(t));
    const EVP_MD* algorithm = EVP_sha3_512();
    test_vec.NISTTestVectors(algorithm);
  });
}

<<<<<<< HEAD
TEST(SHA3Test, DISABLED_NISTTestVectors_SingleShot) {
  FileTestGTest("crypto/fipsmodule/sha/testvectors/SHA3_256ShortMsg.txt", [](FileTest *t) {
=======
TEST(SHA3Test, NISTTestVectors_SingleShot) {
  FileTestGTest("crypto/fipsmodule/sha/SHA3_224ShortMsg.txt", [](FileTest *t) {
    SHA3TestVector test_vec;
    EXPECT_TRUE(test_vec.ReadFromFileTest(t));
    const EVP_MD* algorithm = EVP_sha3_224();
    test_vec.NISTTestVectors_SingleShot(algorithm);
  });
  FileTestGTest("crypto/fipsmodule/sha/SHA3_256ShortMsg.txt", [](FileTest *t) {
>>>>>>> 76905dab
    SHA3TestVector test_vec;
    EXPECT_TRUE(test_vec.ReadFromFileTest(t));
    const EVP_MD* algorithm = EVP_sha3_256();
    test_vec.NISTTestVectors_SingleShot(algorithm);
  });
  FileTestGTest("crypto/fipsmodule/sha/SHA3_384ShortMsg.txt", [](FileTest *t) {
    SHA3TestVector test_vec;
    EXPECT_TRUE(test_vec.ReadFromFileTest(t));
    const EVP_MD* algorithm = EVP_sha3_384();
    test_vec.NISTTestVectors_SingleShot(algorithm);
  });
  FileTestGTest("crypto/fipsmodule/sha/SHA3_512ShortMsg.txt", [](FileTest *t) {
    SHA3TestVector test_vec;
    EXPECT_TRUE(test_vec.ReadFromFileTest(t));
    const EVP_MD* algorithm = EVP_sha3_512();
    test_vec.NISTTestVectors_SingleShot(algorithm);
  });
}

TEST(SHAKE128Test, DISABLED_NISTTestVectors) {
  FileTestGTest("crypto/fipsmodule/sha/testvectors/SHAKE128VariableOut.txt", [](FileTest *t) {
    SHA3TestVector test_vec;
    EXPECT_TRUE(test_vec.ReadFromFileTest(t));
    test_vec.NISTTestVectors_SHAKE128();
  });
}

TEST(SHAKE256Test, DISABLED_NISTTestVectors) {
  FileTestGTest("crypto/fipsmodule/sha/testvectors/SHAKE256VariableOut.txt", [](FileTest *t) {
    SHA3TestVector test_vec;
    EXPECT_TRUE(test_vec.ReadFromFileTest(t));
    test_vec.NISTTestVectors_SHAKE256();
  });
}

TEST(SHAKE128Test, NISTTestVectors_Reduced) {
  FileTestGTest("crypto/fipsmodule/sha/testvectors/SHAKE128_Reduced.txt", [](FileTest *t) {
    SHA3TestVector test_vec;
    EXPECT_TRUE(test_vec.ReadFromFileTest(t));
    test_vec.NISTTestVectors_SHAKE128();
  });
}

TEST(SHAKE256Test, NISTTestVectors_Reduced) {
  FileTestGTest("crypto/fipsmodule/sha/testvectors/SHAKE256_Reduced.txt", [](FileTest *t) {
    SHA3TestVector test_vec;
    EXPECT_TRUE(test_vec.ReadFromFileTest(t));
    test_vec.NISTTestVectors_SHAKE256();
  });
}
<|MERGE_RESOLUTION|>--- conflicted
+++ resolved
@@ -87,9 +87,7 @@
     uint32_t digest_length = out_len_ / 8;
     uint8_t *digest = new uint8_t[digest_length];
 
-    #if !defined(OPENSSL_ANDROID)
-    ASSERT_DEATH_IF_SUPPORTED(SHAKE128(msg_.data(), msg_.size() , digest, out_len_), "");
-    #endif  // OPENSSL_ANDROID
+    ASSERT_FALSE(SHAKE128(msg_.data(), msg_.size() , digest, out_len_));
 
     // Enable SHA3
     EVP_MD_unstable_sha3_enable(true);
@@ -102,9 +100,7 @@
     // Disable SHA3
     EVP_MD_unstable_sha3_enable(false);
 
-    #if !defined(OPENSSL_ANDROID)
-    ASSERT_DEATH_IF_SUPPORTED(SHAKE128(msg_.data(), msg_.size() , digest, out_len_), "");
-    #endif  // OPENSSL_ANDROID
+    ASSERT_FALSE(SHAKE128(msg_.data(), msg_.size() , digest, out_len_));
 
     delete [] digest;
   }
@@ -113,9 +109,7 @@
     uint32_t digest_length = out_len_ / 8;
     uint8_t *digest = new uint8_t[digest_length];
 
-    #if !defined(OPENSSL_ANDROID)
-    ASSERT_DEATH_IF_SUPPORTED(SHAKE256(msg_.data(), msg_.size() , digest, out_len_), "");
-    #endif  // OPENSSL_ANDROID
+    ASSERT_FALSE(SHAKE256(msg_.data(), msg_.size() , digest, out_len_));
 
     // Enable SHA3
     EVP_MD_unstable_sha3_enable(true);
@@ -128,9 +122,7 @@
     // Disable SHA3
     EVP_MD_unstable_sha3_enable(false);
 
-    #if !defined(OPENSSL_ANDROID)
-    ASSERT_DEATH_IF_SUPPORTED(SHAKE256(msg_.data(), msg_.size() , digest, out_len_), "");
-    #endif  // OPENSSL_ANDROID
+    ASSERT_FALSE(SHAKE256(msg_.data(), msg_.size() , digest, out_len_));
 
     delete [] digest;
   }
@@ -172,10 +164,6 @@
   return true;
 }
 
-<<<<<<< HEAD
-TEST(SHA3Test, DISABLED_NISTTestVectors) {
-  FileTestGTest("crypto/fipsmodule/sha/testvectors/SHA3_256ShortMsg.txt", [](FileTest *t) {
-=======
 TEST(SHA3Test, NISTTestVectors) {
   FileTestGTest("crypto/fipsmodule/sha/SHA3_224ShortMsg.txt", [](FileTest *t) {
     SHA3TestVector test_vec;
@@ -184,7 +172,6 @@
     test_vec.NISTTestVectors(algorithm);
   });
   FileTestGTest("crypto/fipsmodule/sha/SHA3_256ShortMsg.txt", [](FileTest *t) {
->>>>>>> 76905dab
     SHA3TestVector test_vec;
     EXPECT_TRUE(test_vec.ReadFromFileTest(t));
     const EVP_MD* algorithm = EVP_sha3_256();
@@ -204,10 +191,6 @@
   });
 }
 
-<<<<<<< HEAD
-TEST(SHA3Test, DISABLED_NISTTestVectors_SingleShot) {
-  FileTestGTest("crypto/fipsmodule/sha/testvectors/SHA3_256ShortMsg.txt", [](FileTest *t) {
-=======
 TEST(SHA3Test, NISTTestVectors_SingleShot) {
   FileTestGTest("crypto/fipsmodule/sha/SHA3_224ShortMsg.txt", [](FileTest *t) {
     SHA3TestVector test_vec;
@@ -216,7 +199,6 @@
     test_vec.NISTTestVectors_SingleShot(algorithm);
   });
   FileTestGTest("crypto/fipsmodule/sha/SHA3_256ShortMsg.txt", [](FileTest *t) {
->>>>>>> 76905dab
     SHA3TestVector test_vec;
     EXPECT_TRUE(test_vec.ReadFromFileTest(t));
     const EVP_MD* algorithm = EVP_sha3_256();
@@ -236,7 +218,7 @@
   });
 }
 
-TEST(SHAKE128Test, DISABLED_NISTTestVectors) {
+TEST(SHAKE128Test, NISTTestVectors) {
   FileTestGTest("crypto/fipsmodule/sha/testvectors/SHAKE128VariableOut.txt", [](FileTest *t) {
     SHA3TestVector test_vec;
     EXPECT_TRUE(test_vec.ReadFromFileTest(t));
@@ -244,26 +226,10 @@
   });
 }
 
-TEST(SHAKE256Test, DISABLED_NISTTestVectors) {
+TEST(SHAKE256Test, NISTTestVectors) {
   FileTestGTest("crypto/fipsmodule/sha/testvectors/SHAKE256VariableOut.txt", [](FileTest *t) {
     SHA3TestVector test_vec;
     EXPECT_TRUE(test_vec.ReadFromFileTest(t));
     test_vec.NISTTestVectors_SHAKE256();
   });
-}
-
-TEST(SHAKE128Test, NISTTestVectors_Reduced) {
-  FileTestGTest("crypto/fipsmodule/sha/testvectors/SHAKE128_Reduced.txt", [](FileTest *t) {
-    SHA3TestVector test_vec;
-    EXPECT_TRUE(test_vec.ReadFromFileTest(t));
-    test_vec.NISTTestVectors_SHAKE128();
-  });
-}
-
-TEST(SHAKE256Test, NISTTestVectors_Reduced) {
-  FileTestGTest("crypto/fipsmodule/sha/testvectors/SHAKE256_Reduced.txt", [](FileTest *t) {
-    SHA3TestVector test_vec;
-    EXPECT_TRUE(test_vec.ReadFromFileTest(t));
-    test_vec.NISTTestVectors_SHAKE256();
-  });
-}
+}