--- conflicted
+++ resolved
@@ -39,7 +39,34 @@
   return out;
 }
 
-<<<<<<< HEAD
+uint8_t *SHA3_384(const uint8_t *data, size_t len,
+                  uint8_t out[SHA3_384_DIGEST_LENGTH]) {
+  KECCAK1600_CTX ctx;
+  int ok = (SHA3_Init(&ctx, SHA3_PAD_CHAR, SHA3_384_DIGEST_BITLENGTH) && 
+            SHA3_Update(&ctx, data, len) &&
+            SHA3_Final(out, &ctx));
+
+  OPENSSL_cleanse(&ctx, sizeof(ctx));
+  if (ok == 0) {
+    return NULL;
+  }
+  return out;
+}
+
+uint8_t *SHA3_512(const uint8_t *data, size_t len,
+                  uint8_t out[SHA3_512_DIGEST_LENGTH]) {
+  KECCAK1600_CTX ctx;
+  int ok = (SHA3_Init(&ctx, SHA3_PAD_CHAR, SHA3_512_DIGEST_BITLENGTH) && 
+            SHA3_Update(&ctx, data, len) &&
+            SHA3_Final(out, &ctx));
+
+  OPENSSL_cleanse(&ctx, sizeof(ctx));
+  if (ok == 0) {
+    return NULL;
+  }
+  return out;
+}
+
 uint8_t *SHAKE128(const uint8_t *data, const size_t in_len, uint8_t *out, size_t out_len) {
   KECCAK1600_CTX ctx;
   
@@ -49,23 +76,15 @@
 
   int ok = (SHA3_Init(&ctx, SHAKE_PAD_CHAR, out_len) && 
             SHA3_Update(&ctx, data, in_len) &&
-=======
-uint8_t *SHA3_384(const uint8_t *data, size_t len,
-                  uint8_t out[SHA3_384_DIGEST_LENGTH]) {
-  KECCAK1600_CTX ctx;
-  int ok = (SHA3_Init(&ctx, SHA3_PAD_CHAR, SHA3_384_DIGEST_BITLENGTH) && 
-            SHA3_Update(&ctx, data, len) &&
->>>>>>> 76905dab
-            SHA3_Final(out, &ctx));
-
-  OPENSSL_cleanse(&ctx, sizeof(ctx));
-  if (ok == 0) {
-    return NULL;
-  }
-  return out;
-}
-
-<<<<<<< HEAD
+            SHA3_Final(out, &ctx));
+
+  OPENSSL_cleanse(&ctx, sizeof(ctx));
+  if (ok == 0) {
+    return NULL;
+  }
+  return out;
+}
+
 uint8_t *SHAKE256(const uint8_t *data, const size_t in_len, uint8_t *out, size_t out_len) {
   KECCAK1600_CTX ctx;
   
@@ -75,13 +94,6 @@
 
   int ok = (SHA3_Init(&ctx, SHAKE_PAD_CHAR, out_len) && 
             SHA3_Update(&ctx, data, in_len) &&
-=======
-uint8_t *SHA3_512(const uint8_t *data, size_t len,
-                  uint8_t out[SHA3_512_DIGEST_LENGTH]) {
-  KECCAK1600_CTX ctx;
-  int ok = (SHA3_Init(&ctx, SHA3_PAD_CHAR, SHA3_512_DIGEST_BITLENGTH) && 
-            SHA3_Update(&ctx, data, len) &&
->>>>>>> 76905dab
             SHA3_Final(out, &ctx));
 
   OPENSSL_cleanse(&ctx, sizeof(ctx));
