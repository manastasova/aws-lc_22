--- conflicted
+++ resolved
@@ -68,13 +68,8 @@
 #include "cipher/aead.c"
 #include "cipher/cipher.c"
 #include "cipher/e_aes.c"
-<<<<<<< HEAD
-#include "cipher/e_des.c"
 #include "cipher/e_aesccm.c"
 #include "cmac/cmac.c"
-#include "des/des.c"
-=======
->>>>>>> c7a3c465
 #include "dh/check.c"
 #include "dh/dh.c"
 #include "digest/digest.c"
@@ -225,29 +220,16 @@
   assert_within(rodata_start, kPKCS1SigPrefixes, rodata_end);
 
   // Per FIPS 140-3 we have to perform the CAST of the HMAC used for integrity
-  // check before the integrity check itself. So we first call the self-test
+  // check before the integrity check itself. So we first call
+  // SHA-256 and HMAC-SHA256
   // before we calculate the hash of the module.
-  if (!boringssl_fips_self_test()) {
-    goto err;
-  }
 
   uint8_t result[SHA256_DIGEST_LENGTH];
   const EVP_MD *const kHashFunction = EVP_sha256();
-<<<<<<< HEAD
-=======
   if (!boringssl_self_test_sha256() ||
       !boringssl_self_test_hmac_sha256()) {
     goto err;
   }
-#else
-  uint8_t result[SHA512_DIGEST_LENGTH];
-  const EVP_MD *const kHashFunction = EVP_sha512();
-  if (!boringssl_self_test_sha512() ||
-      !boringssl_self_test_hmac_sha256()) {
-    goto err;
-  }
-#endif
->>>>>>> c7a3c465
 
   static const uint8_t kHMACKey[64] = {0};
   unsigned result_len;
@@ -288,15 +270,10 @@
 #endif
   }
 
-<<<<<<< HEAD
-#else
-  if (!BORINGSSL_self_test()) {
-=======
   OPENSSL_cleanse(result, sizeof(result)); // FIPS 140-3, AS05.10.
 #endif  // OPENSSL_ASAN
 
   if (!boringssl_self_test_startup()) {
->>>>>>> c7a3c465
     goto err;
   }
 
