/* Copyright (C) 1995-1998 Eric Young (eay@cryptsoft.com)
 * All rights reserved.
 *
 * This package is an SSL implementation written
 * by Eric Young (eay@cryptsoft.com).
 * The implementation was written so as to conform with Netscapes SSL.
 *
 * This library is free for commercial and non-commercial use as long as
 * the following conditions are aheared to.  The following conditions
 * apply to all code found in this distribution, be it the RC4, RSA,
 * lhash, DES, etc., code; not just the SSL code.  The SSL documentation
 * included with this distribution is covered by the same copyright terms
 * except that the holder is Tim Hudson (tjh@cryptsoft.com).
 *
 * Copyright remains Eric Young's, and as such any Copyright notices in
 * the code are not to be removed.
 * If this package is used in a product, Eric Young should be given attribution
 * as the author of the parts of the library used.
 * This can be in the form of a textual message at program startup or
 * in documentation (online or textual) provided with the package.
 *
 * Redistribution and use in source and binary forms, with or without
 * modification, are permitted provided that the following conditions
 * are met:
 * 1. Redistributions of source code must retain the copyright
 *    notice, this list of conditions and the following disclaimer.
 * 2. Redistributions in binary form must reproduce the above copyright
 *    notice, this list of conditions and the following disclaimer in the
 *    documentation and/or other materials provided with the distribution.
 * 3. All advertising materials mentioning features or use of this software
 *    must display the following acknowledgement:
 *    "This product includes cryptographic software written by
 *     Eric Young (eay@cryptsoft.com)"
 *    The word 'cryptographic' can be left out if the rouines from the library
 *    being used are not cryptographic related :-).
 * 4. If you include any Windows specific code (or a derivative thereof) from
 *    the apps directory (application code) you must include an acknowledgement:
 *    "This product includes software written by Tim Hudson (tjh@cryptsoft.com)"
 *
 * THIS SOFTWARE IS PROVIDED BY ERIC YOUNG ``AS IS'' AND
 * ANY EXPRESS OR IMPLIED WARRANTIES, INCLUDING, BUT NOT LIMITED TO, THE
 * IMPLIED WARRANTIES OF MERCHANTABILITY AND FITNESS FOR A PARTICULAR PURPOSE
 * ARE DISCLAIMED.  IN NO EVENT SHALL THE AUTHOR OR CONTRIBUTORS BE LIABLE
 * FOR ANY DIRECT, INDIRECT, INCIDENTAL, SPECIAL, EXEMPLARY, OR CONSEQUENTIAL
 * DAMAGES (INCLUDING, BUT NOT LIMITED TO, PROCUREMENT OF SUBSTITUTE GOODS
 * OR SERVICES; LOSS OF USE, DATA, OR PROFITS; OR BUSINESS INTERRUPTION)
 * HOWEVER CAUSED AND ON ANY THEORY OF LIABILITY, WHETHER IN CONTRACT, STRICT
 * LIABILITY, OR TORT (INCLUDING NEGLIGENCE OR OTHERWISE) ARISING IN ANY WAY
 * OUT OF THE USE OF THIS SOFTWARE, EVEN IF ADVISED OF THE POSSIBILITY OF
 * SUCH DAMAGE.
 *
 * The licence and distribution terms for any publically available version or
 * derivative of this code cannot be changed.  i.e. this code cannot simply be
 * copied and put under another distribution licence
 * [including the GNU Public Licence.] */

#include <openssl/mem.h>

#include <assert.h>
#include <stdarg.h>
#include <stdio.h>

#include <openssl/err.h>

#if defined(OPENSSL_WINDOWS)
OPENSSL_MSVC_PRAGMA(warning(push, 3))
#include <windows.h>
OPENSSL_MSVC_PRAGMA(warning(pop))
#endif

#include "internal.h"


#define OPENSSL_MALLOC_PREFIX 8
OPENSSL_STATIC_ASSERT(OPENSSL_MALLOC_PREFIX >= sizeof(size_t),
                      size_t_too_large)

#if defined(OPENSSL_ASAN)
void __asan_poison_memory_region(const volatile void *addr, size_t size);
void __asan_unpoison_memory_region(const volatile void *addr, size_t size);
#else
static void __asan_poison_memory_region(const void *addr, size_t size) {}
static void __asan_unpoison_memory_region(const void *addr, size_t size) {}
#endif

// Windows doesn't really support weak symbols as of May 2019, and Clang on
// Windows will emit strong symbols instead. See
// https://bugs.llvm.org/show_bug.cgi?id=37598
#if defined(__ELF__) && defined(__GNUC__)
#define WEAK_SYMBOL_FUNC(rettype, name, args) \
  rettype name args __attribute__((weak));
#else
#define WEAK_SYMBOL_FUNC(rettype, name, args) static rettype(*name) args = NULL;
#endif

#if defined(BORINGSSL_SDALLOCX)
// sdallocx is a sized |free| function. By passing the size (which we happen to
// always know in BoringSSL), the malloc implementation can save work.
//
<<<<<<< HEAD
// This will always be safe, but will only be overridden if the malloc
// implementation is statically linked with BoringSSL. So, if |sdallocx| is
// provided in, say, libc.so, we still won't use it because that's dynamically
// linked. This isn't an ideal result, but its helps in some cases.
WEAK_SYMBOL_FUNC(void, sdallocx, (void *ptr, size_t size, int flags))
=======
// This is guarded by BORINGSSL_SDALLOCX, rather than being a weak symbol,
// because it can work poorly if there are two malloc implementations in the
// address space. (Which probably isn't valid, ODR etc, but
// https://github.com/grpc/grpc/issues/25450). In that situation, |malloc| can
// come from one allocator but |sdallocx| from another and crashes quickly
// result. We can't match |sdallocx| with |mallocx| because tcmalloc only
// provides the former, so a mismatch can still happen.
void sdallocx(void *ptr, size_t size, int flags);
#endif
>>>>>>> 047ff642

// The following three functions can be defined to override default heap
// allocation and freeing. If defined, it is the responsibility of
// |OPENSSL_memory_free| to zero out the memory before returning it to the
// system. |OPENSSL_memory_free| will not be passed NULL pointers.
//
// WARNING: These functions are called on every allocation and free in
// BoringSSL across the entire process. They may be called by any code in the
// process which calls BoringSSL, including in process initializers and thread
// destructors. When called, BoringSSL may hold pthreads locks. Any other code
// in the process which, directly or indirectly, calls BoringSSL may be on the
// call stack and may itself be using arbitrary synchronization primitives.
//
// As a result, these functions may not have the usual programming environment
// available to most C or C++ code. In particular, they may not call into
// BoringSSL, or any library which depends on BoringSSL. Any synchronization
// primitives used must tolerate every other synchronization primitive linked
// into the process, including pthreads locks. Failing to meet these constraints
// may result in deadlocks, crashes, or memory corruption.
WEAK_SYMBOL_FUNC(void*, OPENSSL_memory_alloc, (size_t size))
WEAK_SYMBOL_FUNC(void, OPENSSL_memory_free, (void *ptr))
WEAK_SYMBOL_FUNC(size_t, OPENSSL_memory_get_size, (void *ptr))

void *OPENSSL_malloc(size_t size) {
  if (OPENSSL_memory_alloc != NULL) {
    assert(OPENSSL_memory_free != NULL);
    assert(OPENSSL_memory_get_size != NULL);
    return OPENSSL_memory_alloc(size);
  }

  if (size + OPENSSL_MALLOC_PREFIX < size) {
    return NULL;
  }

  void *ptr = malloc(size + OPENSSL_MALLOC_PREFIX);
  if (ptr == NULL) {
    return NULL;
  }

  *(size_t *)ptr = size;

  __asan_poison_memory_region(ptr, OPENSSL_MALLOC_PREFIX);
  return ((uint8_t *)ptr) + OPENSSL_MALLOC_PREFIX;
}

void OPENSSL_free(void *orig_ptr) {
  if (orig_ptr == NULL) {
    return;
  }

  if (OPENSSL_memory_free != NULL) {
    OPENSSL_memory_free(orig_ptr);
    return;
  }

  void *ptr = ((uint8_t *)orig_ptr) - OPENSSL_MALLOC_PREFIX;
  __asan_unpoison_memory_region(ptr, OPENSSL_MALLOC_PREFIX);

  size_t size = *(size_t *)ptr;
  OPENSSL_cleanse(ptr, size + OPENSSL_MALLOC_PREFIX);
#if defined(BORINGSSL_SDALLOCX)
  sdallocx(ptr, size + OPENSSL_MALLOC_PREFIX, 0 /* flags */);
#else
  free(ptr);
#endif
}

void *OPENSSL_realloc(void *orig_ptr, size_t new_size) {
  if (orig_ptr == NULL) {
    return OPENSSL_malloc(new_size);
  }

  size_t old_size;
  if (OPENSSL_memory_get_size != NULL) {
    old_size = OPENSSL_memory_get_size(orig_ptr);
  } else {
    void *ptr = ((uint8_t *)orig_ptr) - OPENSSL_MALLOC_PREFIX;
    __asan_unpoison_memory_region(ptr, OPENSSL_MALLOC_PREFIX);
    old_size = *(size_t *)ptr;
    __asan_poison_memory_region(ptr, OPENSSL_MALLOC_PREFIX);
  }

  void *ret = OPENSSL_malloc(new_size);
  if (ret == NULL) {
    return NULL;
  }

  size_t to_copy = new_size;
  if (old_size < to_copy) {
    to_copy = old_size;
  }

  memcpy(ret, orig_ptr, to_copy);
  OPENSSL_free(orig_ptr);

  return ret;
}

void OPENSSL_cleanse(void *ptr, size_t len) {
#if defined(OPENSSL_WINDOWS)
  SecureZeroMemory(ptr, len);
#else
  OPENSSL_memset(ptr, 0, len);

#if !defined(OPENSSL_NO_ASM)
  /* As best as we can tell, this is sufficient to break any optimisations that
     might try to eliminate "superfluous" memsets. If there's an easy way to
     detect memset_s, it would be better to use that. */
  __asm__ __volatile__("" : : "r"(ptr) : "memory");
#endif
#endif  // !OPENSSL_NO_ASM
}

void OPENSSL_clear_free(void *ptr, size_t unused) {
  OPENSSL_free(ptr);
}

int CRYPTO_memcmp(const void *in_a, const void *in_b, size_t len) {
  const uint8_t *a = in_a;
  const uint8_t *b = in_b;
  uint8_t x = 0;

  for (size_t i = 0; i < len; i++) {
    x |= a[i] ^ b[i];
  }

  return x;
}

uint32_t OPENSSL_hash32(const void *ptr, size_t len) {
  // These are the FNV-1a parameters for 32 bits.
  static const uint32_t kPrime = 16777619u;
  static const uint32_t kOffsetBasis = 2166136261u;

  const uint8_t *in = ptr;
  uint32_t h = kOffsetBasis;

  for (size_t i = 0; i < len; i++) {
    h ^= in[i];
    h *= kPrime;
  }

  return h;
}

uint32_t OPENSSL_strhash(const char *s) { return OPENSSL_hash32(s, strlen(s)); }

size_t OPENSSL_strnlen(const char *s, size_t len) {
  for (size_t i = 0; i < len; i++) {
    if (s[i] == 0) {
      return i;
    }
  }

  return len;
}

char *OPENSSL_strdup(const char *s) {
  if (s == NULL) {
    return NULL;
  }
  const size_t len = strlen(s) + 1;
  char *ret = OPENSSL_malloc(len);
  if (ret == NULL) {
    return NULL;
  }
  OPENSSL_memcpy(ret, s, len);
  return ret;
}

int OPENSSL_tolower(int c) {
  if (c >= 'A' && c <= 'Z') {
    return c + ('a' - 'A');
  }
  return c;
}

int OPENSSL_strcasecmp(const char *a, const char *b) {
  for (size_t i = 0;; i++) {
    const int aa = OPENSSL_tolower(a[i]);
    const int bb = OPENSSL_tolower(b[i]);

    if (aa < bb) {
      return -1;
    } else if (aa > bb) {
      return 1;
    } else if (aa == 0) {
      return 0;
    }
  }
}

int OPENSSL_strncasecmp(const char *a, const char *b, size_t n) {
  for (size_t i = 0; i < n; i++) {
    const int aa = OPENSSL_tolower(a[i]);
    const int bb = OPENSSL_tolower(b[i]);

    if (aa < bb) {
      return -1;
    } else if (aa > bb) {
      return 1;
    } else if (aa == 0) {
      return 0;
    }
  }

  return 0;
}

int BIO_snprintf(char *buf, size_t n, const char *format, ...) {
  va_list args;
  va_start(args, format);
  int ret = BIO_vsnprintf(buf, n, format, args);
  va_end(args);
  return ret;
}

int BIO_vsnprintf(char *buf, size_t n, const char *format, va_list args) {
  return vsnprintf(buf, n, format, args);
}

char *OPENSSL_strndup(const char *str, size_t size) {
  char *ret;
  size_t alloc_size;

  if (str == NULL) {
    return NULL;
  }

  size = OPENSSL_strnlen(str, size);

  alloc_size = size + 1;
  if (alloc_size < size) {
    // overflow
    OPENSSL_PUT_ERROR(CRYPTO, ERR_R_MALLOC_FAILURE);
    return NULL;
  }
  ret = OPENSSL_malloc(alloc_size);
  if (ret == NULL) {
    OPENSSL_PUT_ERROR(CRYPTO, ERR_R_MALLOC_FAILURE);
    return NULL;
  }

  OPENSSL_memcpy(ret, str, size);
  ret[size] = '\0';
  return ret;
}

size_t OPENSSL_strlcpy(char *dst, const char *src, size_t dst_size) {
  size_t l = 0;

  for (; dst_size > 1 && *src; dst_size--) {
    *dst++ = *src++;
    l++;
  }

  if (dst_size) {
    *dst = 0;
  }

  return l + strlen(src);
}

size_t OPENSSL_strlcat(char *dst, const char *src, size_t dst_size) {
  size_t l = 0;
  for (; dst_size > 0 && *dst; dst_size--, dst++) {
    l++;
  }
  return l + OPENSSL_strlcpy(dst, src, dst_size);
}

void *OPENSSL_memdup(const void *data, size_t size) {
  if (size == 0) {
    return NULL;
  }

  void *ret = OPENSSL_malloc(size);
  if (ret == NULL) {
    OPENSSL_PUT_ERROR(CRYPTO, ERR_R_MALLOC_FAILURE);
    return NULL;
  }

  OPENSSL_memcpy(ret, data, size);
  return ret;
}<|MERGE_RESOLUTION|>--- conflicted
+++ resolved
@@ -97,13 +97,6 @@
 // sdallocx is a sized |free| function. By passing the size (which we happen to
 // always know in BoringSSL), the malloc implementation can save work.
 //
-<<<<<<< HEAD
-// This will always be safe, but will only be overridden if the malloc
-// implementation is statically linked with BoringSSL. So, if |sdallocx| is
-// provided in, say, libc.so, we still won't use it because that's dynamically
-// linked. This isn't an ideal result, but its helps in some cases.
-WEAK_SYMBOL_FUNC(void, sdallocx, (void *ptr, size_t size, int flags))
-=======
 // This is guarded by BORINGSSL_SDALLOCX, rather than being a weak symbol,
 // because it can work poorly if there are two malloc implementations in the
 // address space. (Which probably isn't valid, ODR etc, but
@@ -113,7 +106,6 @@
 // provides the former, so a mismatch can still happen.
 void sdallocx(void *ptr, size_t size, int flags);
 #endif
->>>>>>> 047ff642
 
 // The following three functions can be defined to override default heap
 // allocation and freeing. If defined, it is the responsibility of
